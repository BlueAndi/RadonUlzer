--- conflicted
+++ resolved
@@ -12,15 +12,12 @@
     translation IS translation
     rotation IS rotation
     children [
-<<<<<<< HEAD
-=======
       Speaker {
       }
       Emitter {
         name "serialComTx"
         type "serial"
       }
->>>>>>> d4af7401
       DEF SHIELD Group {
         children [
           Transform {
@@ -450,7 +447,6 @@
           }
         ]
       }
-<<<<<<< HEAD
     DEF IMU Group {
         children [
           Accelerometer {
@@ -492,8 +488,6 @@
         ]
       }
 
-=======
->>>>>>> d4af7401
       DEF LEDS Group {
         children [
           LED {
