--- conflicted
+++ resolved
@@ -1,1133 +1,590 @@
-<<<<<<< HEAD
-#VRML_SIM R2023a utf8
-
-EXTERNPROTO "https://raw.githubusercontent.com/cyberbotics/webots/R2023a/projects/objects/floors/protos/RectangleArena.proto"
-EXTERNPROTO "https://raw.githubusercontent.com/cyberbotics/webots/R2023a/projects/objects/backgrounds/protos/TexturedBackground.proto"
-EXTERNPROTO "https://raw.githubusercontent.com/cyberbotics/webots/R2023a/projects/objects/backgrounds/protos/TexturedBackgroundLight.proto"
-EXTERNPROTO "https://raw.githubusercontent.com/cyberbotics/webots/R2023a/projects/appearances/protos/Rubber.proto"
-
-WorldInfo {
-  info [
-    "Example uses of Track nodes, as caterpillar tracks on a robot, or as a conveyor belt."
-  ]
-  title "Track"
-  basicTimeStep 8
-  contactProperties [
-    ContactProperties {
-      material1 "track material"
-      coulombFriction [
-        500
-      ]
-      softCFM 0.0001
-    }
-  ]
-}
-Viewpoint {
-  orientation 0.3787583266277594 0.09714544028170935 -0.9203830145339561 2.677946076660944
-  position 1.2569587324159737 0.7945022889765716 1.5111964909293643
-}
-TexturedBackground {
-}
-TexturedBackgroundLight {
-}
-RectangleArena {
-  floorSize 2 2
-  floorTileSize 4 4
-  floorAppearance PBRAppearance {
-    baseColorMap ImageTexture {
-      url [
-        "./protos/track.png"
-      ]
-    }
-    roughness 1
-    roughnessMap ImageTexture {
-      url [
-        "https://raw.githubusercontent.com/cyberbotics/webots/R2022a/projects/appearances/protos/textures/parquetry/chequered_parquetry_roughness.jpg"
-      ]
-    }
-    metalness 0
-    normalMap ImageTexture {
-      url [
-        "https://raw.githubusercontent.com/cyberbotics/webots/R2022a/projects/appearances/protos/textures/parquetry/chequered_parquetry_normal.jpg"
-      ]
-    }
-    occlusionMap ImageTexture {
-      url [
-        "https://raw.githubusercontent.com/cyberbotics/webots/R2022a/projects/appearances/protos/textures/parquetry/chequered_parquetry_occlusion.jpg"
-      ]
-    }
-  }
-  wallThickness 0.001
-  wallHeight 0.05
-}
-Robot {
-  translation -0.249993 -0.0412039 0.0139993
-  rotation -6.60216e-09 -2.69589e-07 1 1.52863
-  children [
-    DEF SHIELD Group {
-      children [
-        Transform {
-          translation 0.047 0 0.007
-          rotation 0 1 0 -0.42
-          children [
-            Shape {
-              appearance PBRAppearance {
-                emissiveColor 0.4 0.4 0.4
-              }
-              geometry Box {
-                size 0.001 0.1 0.04
-              }
-            }
-          ]
-        }
-      ]
-    }
-    DEF TRACK_LEFT Track {
-      translation 0 0.0375 0
-      rotation 0 1 0 0
-      children [
-        DEF WHEEL_FL TrackWheel {
-          position 0.0225 0.005
-          rotation 0.6681343103444981 -0.5261152487176364 0.5261171812507756 1.9635600942618647
-          radius 0.018
-          children [
-            DEF TRACK_WHEEL Transform {
-              children [
-                Shape {
-                  appearance DEF WHEEL_COLOR PBRAppearance {
-                    baseColor 0 0 0
-                    metalness 0
-                  }
-                  geometry Cylinder {
-                    height 0.01
-                    radius 0.0175
-                  }
-                }
-              ]
-            }
-          ]
-        }
-        DEF WHEEL_RL TrackWheel {
-          position -0.0225 0.005
-          rotation 0.6681343103444981 -0.5261152487176364 0.5261171812507756 1.9635600942618647
-          radius 0.018
-          children [
-            USE TRACK_WHEEL
-          ]
-        }
-      ]
-      name "left_track"
-      boundingObject DEF TRACK_BO Group {
-        children [
-          Transform {
-            translation 0 0 0.005
-            children [
-              Box {
-                size 0.01 0.01 0.038
-              }
-            ]
-          }
-          Transform {
-            translation 0.0225 0 0.005
-            rotation 1 0 0 1.5708
-            children [
-              DEF WHEEL_BO Cylinder {
-                height 0.01
-                radius 0.019
-              }
-            ]
-          }
-          Transform {
-            translation -0.0225 0 0.00499976
-            rotation 1 0 0 1.5708
-            children [
-              USE WHEEL_BO
-            ]
-          }
-        ]
-      }
-      physics DEF TRACK_PH Physics {
-      }
-      device [
-        LinearMotor {
-          name "motor_left"
-          maxVelocity 0.3
-        }
-        PositionSensor {
-          name "position_sensor_left"
-        }
-      ]
-      animatedGeometry DEF ANIM_WHEEL Shape {
-        appearance Rubber {
-        }
-        geometry Box {
-          size 0.003 0.008 0.002
-        }
-      }
-      geometriesCount 70
-    }
-    DEF TRACK_RIGHT Track {
-      translation 0 -0.0375 0
-      children [
-        DEF WHEEL_FR TrackWheel {
-          position 0.0225 0.005
-          rotation 0.6681343103444981 0.5261152487176364 -0.5261171812507756 1.9635600942618647
-          radius 0.018
-          children [
-            DEF TRACK_WHEEL Transform {
-              children [
-                Shape {
-                  appearance DEF WHEEL_COLOR PBRAppearance {
-                    baseColor 0 0 0
-                    metalness 0
-                  }
-                  geometry Cylinder {
-                    height 0.01
-                    radius 0.018
-                  }
-                }
-              ]
-            }
-          ]
-        }
-        DEF WHEEL_RR TrackWheel {
-          position -0.0225 0.005
-          rotation 0.6681343103444981 0.5261152487176364 -0.5261171812507756 1.9635600942618647
-          radius 0.018
-          children [
-            USE TRACK_WHEEL
-          ]
-        }
-      ]
-      name "track_right"
-      boundingObject USE TRACK_BO
-      physics USE TRACK_PH
-      device [
-        LinearMotor {
-          name "motor_right"
-          maxVelocity 0.3
-        }
-        PositionSensor {
-          name "position_sensor_right"
-        }
-      ]
-      animatedGeometry USE ANIM_WHEEL
-      geometriesCount 70
-    }
-    DEF BODY Group {
-      children [
-        Shape {
-          appearance DEF BODY_COLOR PBRAppearance {
-            emissiveColor 0.2 0.2 0.2
-          }
-        }
-        Transform {
-          translation 0.0325 0 0.0025
-          children [
-            Shape {
-              appearance USE BODY_COLOR
-              geometry Box {
-                size 0.025 0.065 0.015
-              }
-            }
-          ]
-        }
-        Transform {
-          translation -0.01 0 0
-          children [
-            Shape {
-              appearance USE BODY_COLOR
-              geometry Box {
-                size 0.06 0.065 0.02
-              }
-            }
-          ]
-        }
-      ]
-    }
-    DEF LINE_SENSOR_ARRAY Group {
-      children [
-        Transform {
-          translation 0.0425 0 -0.0075
-          children [
-            Shape {
-              appearance USE BODY_COLOR
-              geometry Box {
-                size 0.005 0.01 0.005
-              }
-            }
-          ]
-        }
-        Transform {
-          translation 0.049 0 -0.009
-          children [
-            Shape {
-              appearance USE BODY_COLOR
-              geometry Box {
-                size 0.008 0.095 0.002
-              }
-            }
-          ]
-        }
-        DistanceSensor {
-          translation 0.05 0.001 -0.01
-          rotation 0 1 0 1.5708
-          children [
-            Shape {
-              appearance DEF LSAPPEARANCE PBRAppearance {
-                baseColor 0 0 0
-                metalness 0
-              }
-              geometry DEF LIGHTSENSOR Box {
-                size 0.00025 0.002 0.004
-              }
-            }
-          ]
-          name "lightsensor_m"
-          boundingObject USE LIGHTSENSOR
-          physics DEF LIGHTSENSOR_PH Physics {
-          }
-          lookupTable [
-            0.008 0 0
-            0.02 1000 0
-          ]
-          type "infra-red"
-          numberOfRays 2
-          aperture 0.4
-        }
-        Emitter {
-          translation 0.05 -0.001 -0.01
-          rotation 0 1 0 1.5708
-          children [
-            Shape {
-              appearance DEF EMAPPEARANCE PBRAppearance {
-                baseColor 1 0 0
-                metalness 0
-              }
-              geometry DEF EMITTER Box {
-                size 0.00025 0.002 0.004
-              }
-            }
-          ]
-          name "emitter_m"
-          boundingObject USE EMITTER
-          physics DEF EMITTER_PH Physics {
-          }
-          type "infra-red"
-          aperture 0.35
-        }
-        DistanceSensor {
-          translation 0.05 0.011 -0.01
-          rotation 0 1 0 1.5708
-          children [
-            Shape {
-              appearance USE LSAPPEARANCE
-              geometry USE LIGHTSENSOR
-            }
-          ]
-          name "lightsensor_lm"
-          boundingObject USE LIGHTSENSOR
-          physics USE LIGHTSENSOR_PH
-          lookupTable [
-            0.008 0 0
-            0.02 1000 0
-          ]
-          type "infra-red"
-          numberOfRays 2
-          aperture 0.4
-        }
-        Emitter {
-          translation 0.05 0.009 -0.01
-          rotation 0 1 0 1.5708
-          children [
-            Shape {
-              appearance USE EMAPPEARANCE
-              geometry USE EMITTER
-            }
-          ]
-          name "emitter_lm"
-          boundingObject USE EMITTER
-          physics USE EMITTER_PH
-          type "infra-red"
-          aperture 0.35
-        }
-        DistanceSensor {
-          translation 0.05 -0.009 -0.01
-          rotation 0 1 0 1.5708
-          children [
-            Shape {
-              appearance USE LSAPPEARANCE
-              geometry USE LIGHTSENSOR
-            }
-          ]
-          name "lightsensor_rm"
-          boundingObject USE LIGHTSENSOR
-          physics USE LIGHTSENSOR_PH
-          lookupTable [
-            0.008 0 0
-            0.02 1000 0
-          ]
-          type "infra-red"
-          numberOfRays 2
-          aperture 0.4
-        }
-        Emitter {
-          translation 0.05 -0.011 -0.01
-          rotation 0 1 0 1.5708
-          children [
-            Shape {
-              appearance USE EMAPPEARANCE
-              geometry USE EMITTER
-            }
-          ]
-          name "emitter_rm"
-          boundingObject USE EMITTER
-          physics USE EMITTER_PH
-          type "infra-red"
-          aperture 0.35
-        }
-        DistanceSensor {
-          translation 0.05 0.046 -0.01
-          rotation 0 1 0 1.5708
-          children [
-            Shape {
-              appearance USE LSAPPEARANCE
-              geometry USE LIGHTSENSOR
-            }
-          ]
-          name "lightsensor_l"
-          boundingObject USE LIGHTSENSOR
-          physics USE LIGHTSENSOR_PH
-          lookupTable [
-            0.008 0 0
-            0.02 1000 0
-          ]
-          type "infra-red"
-          numberOfRays 2
-          aperture 0.4
-        }
-        Emitter {
-          translation 0.05 0.044 -0.01
-          rotation 0 1 0 1.5708
-          children [
-            Shape {
-              appearance USE EMAPPEARANCE
-              geometry USE EMITTER
-            }
-          ]
-          name "emitter_l"
-          boundingObject USE EMITTER
-          physics USE EMITTER_PH
-          type "infra-red"
-          aperture 0.35
-        }
-        DistanceSensor {
-          translation 0.05 -0.044 -0.01
-          rotation 0 1 0 1.5708
-          children [
-            Shape {
-              appearance USE LSAPPEARANCE
-              geometry USE LIGHTSENSOR
-            }
-          ]
-          name "lightsensor_r"
-          boundingObject USE LIGHTSENSOR
-          physics USE LIGHTSENSOR_PH
-          lookupTable [
-            0.008 0 0
-            0.02 1000 0
-          ]
-          type "infra-red"
-          numberOfRays 2
-          aperture 0.4
-        }
-        Emitter {
-          translation 0.05 -0.046 -0.01
-          rotation 0 1 0 1.5708
-          children [
-            Shape {
-              appearance USE EMAPPEARANCE
-              geometry USE EMITTER
-            }
-          ]
-          name "emitter_r"
-          boundingObject USE EMITTER
-          physics USE EMITTER_PH
-          type "infra-red"
-          aperture 0.35
-        }
-        DistanceSensor {
-          translation 0.055 0.02 0.02
-          name "proxim_sensor_fl"
-          lookupTable [
-            0 6 0
-            0.05 6 0
-            0.1 5 0
-            0.15 6 0
-            0.2 3 0
-            0.25 2 0
-            0.3 1 0
-            0.301 0 0
-          ]
-          type "infra-red"
-          numberOfRays 4
-          aperture 0.7
-        }
-        DistanceSensor {
-          translation 0.055 -0.02 0.02
-          name "proxim_sensor_fr"
-          lookupTable [
-            0 6 0
-            0.05 6 0
-            0.1 5 0
-            0.15 6 0
-            0.2 3 0
-            0.25 2 0
-            0.3 1 0
-            0.301 0 0
-          ]
-          type "infra-red"
-          numberOfRays 4
-          aperture 0.7
-        }
-      ]
-    }
-    DEF LEDS Group {
-      children [
-        LED {
-          translation -0.03 0.02 0.01
-          rotation 0 1 0 0
-          children [
-            DEF LEDGSHAPE Shape {
-              appearance PBRAppearance {
-                baseColor 0 0 0
-                metalness 0
-              }
-              geometry Sphere {
-                radius 0.005
-              }
-            }
-          ]
-          name "led_green"
-          boundingObject USE LEDGSHAPE
-          physics Physics {
-          }
-          color [
-            0 1 0
-          ]
-          gradual TRUE
-        }
-        LED {
-          translation -0.03 0.005 0.01
-          rotation 0 1 0 0
-          children [
-            DEF LEDGSHAPE Shape {
-              appearance PBRAppearance {
-                baseColor 0 0 0
-                metalness 0
-              }
-              geometry Sphere {
-                radius 0.005
-              }
-            }
-          ]
-          name "led_yellow"
-          boundingObject USE LEDGSHAPE
-          physics Physics {
-          }
-          color [
-            1 1 0
-          ]
-          gradual TRUE
-        }
-        LED {
-          translation -0.03 -0.01 0.01
-          rotation 0 1 0 0
-          children [
-            DEF LEDGSHAPE Shape {
-              appearance PBRAppearance {
-                baseColor 0 0 0
-                metalness 0
-              }
-              geometry Sphere {
-                radius 0.005
-              }
-            }
-          ]
-          name "led_red"
-          boundingObject USE LEDGSHAPE
-          physics Physics {
-          }
-          gradual TRUE
-        }
-        Display {
-          name "robot_display"
-          height 32
-        }
-      ]
-    }
-  ]
-  name "Zumo"
-  boundingObject USE BODY
-  physics Physics {
-  }
-  controller "<extern>"
-}
-Solid {
-  translation 0.07 0.6 0.05
-  children [
-    Shape {
-      appearance PBRAppearance {
-      }
-      geometry Box {
-        size 0.1 0.1 0.1
-      }
-    }
-  ]
-  name "Obstacle"
-  boundingObject Box {
-    size 0.1 0.1 0.1
-  }
-}
-=======
-#VRML_SIM R2023a utf8
-
-EXTERNPROTO "https://raw.githubusercontent.com/cyberbotics/webots/R2023a/projects/objects/floors/protos/RectangleArena.proto"
-EXTERNPROTO "https://raw.githubusercontent.com/cyberbotics/webots/R2023a/projects/objects/backgrounds/protos/TexturedBackground.proto"
-EXTERNPROTO "https://raw.githubusercontent.com/cyberbotics/webots/R2023a/projects/objects/backgrounds/protos/TexturedBackgroundLight.proto"
-EXTERNPROTO "https://raw.githubusercontent.com/cyberbotics/webots/R2023a/projects/appearances/protos/Rubber.proto"
-
-WorldInfo {
-  info [
-    "Example uses of Track nodes, as caterpillar tracks on a robot, or as a conveyor belt."
-  ]
-  title "Track"
-  basicTimeStep 8
-  contactProperties [
-    ContactProperties {
-      material1 "track material"
-      coulombFriction [
-        500
-      ]
-      softCFM 0.0001
-    }
-  ]
-}
-Viewpoint {
-  orientation 0.3787583266277594 0.09714544028170935 -0.9203830145339561 2.677946076660944
-  position 1.2569587324159737 0.7945022889765716 1.5111964909293643
-}
-TexturedBackground {
-}
-TexturedBackgroundLight {
-}
-RectangleArena {
-  floorSize 2 2
-  floorTileSize 4 4
-  floorAppearance PBRAppearance {
-    baseColorMap ImageTexture {
-      url [
-        "./protos/track.png"
-      ]
-    }
-    roughness 1
-    roughnessMap ImageTexture {
-      url [
-        "https://raw.githubusercontent.com/cyberbotics/webots/R2022a/projects/appearances/protos/textures/parquetry/chequered_parquetry_roughness.jpg"
-      ]
-    }
-    metalness 0
-    normalMap ImageTexture {
-      url [
-        "https://raw.githubusercontent.com/cyberbotics/webots/R2022a/projects/appearances/protos/textures/parquetry/chequered_parquetry_normal.jpg"
-      ]
-    }
-    occlusionMap ImageTexture {
-      url [
-        "https://raw.githubusercontent.com/cyberbotics/webots/R2022a/projects/appearances/protos/textures/parquetry/chequered_parquetry_occlusion.jpg"
-      ]
-    }
-  }
-  wallThickness 0.001
-  wallHeight 0.05
-}
-Robot {
-  translation -0.249993 -0.0412039 0.0139993
-  rotation -6.60216e-09 -2.69589e-07 1 1.52863
-  children [
-    DEF SHIELD Group {
-      children [
-        Transform {
-          translation 0.047 0 0.007
-          rotation 0 1 0 -0.42
-          children [
-            Shape {
-              appearance PBRAppearance {
-                emissiveColor 0.4 0.4 0.4
-              }
-              geometry Box {
-                size 0.001 0.1 0.04
-              }
-            }
-          ]
-        }
-      ]
-    }
-    DEF TRACK_LEFT Track {
-      translation 0 0.0375 0
-      rotation 0 1 0 0
-      children [
-        DEF WHEEL_FL TrackWheel {
-          position 0.0225 0.005
-          rotation 0.6681343103444981 -0.5261152487176364 0.5261171812507756 1.9635600942618647
-          radius 0.018
-          children [
-            DEF TRACK_WHEEL Transform {
-              children [
-                Shape {
-                  appearance DEF WHEEL_COLOR PBRAppearance {
-                    baseColor 0 0 0
-                    metalness 0
-                  }
-                  geometry Cylinder {
-                    height 0.01
-                    radius 0.0175
-                  }
-                }
-              ]
-            }
-          ]
-        }
-        DEF WHEEL_RL TrackWheel {
-          position -0.0225 0.005
-          rotation 0.6681343103444981 -0.5261152487176364 0.5261171812507756 1.9635600942618647
-          radius 0.018
-          children [
-            USE TRACK_WHEEL
-          ]
-        }
-      ]
-      name "left_track"
-      boundingObject DEF TRACK_BO Group {
-        children [
-          Transform {
-            translation 0 0 0.005
-            children [
-              Box {
-                size 0.01 0.01 0.038
-              }
-            ]
-          }
-          Transform {
-            translation 0.0225 0 0.005
-            rotation 1 0 0 1.5708
-            children [
-              DEF WHEEL_BO Cylinder {
-                height 0.01
-                radius 0.019
-              }
-            ]
-          }
-          Transform {
-            translation -0.0225 0 0.00499976
-            rotation 1 0 0 1.5708
-            children [
-              USE WHEEL_BO
-            ]
-          }
-        ]
-      }
-      physics DEF TRACK_PH Physics {
-      }
-      device [
-        LinearMotor {
-          name "motor_left"
-          maxVelocity 0.3
-        }
-        PositionSensor {
-          name "position_sensor_left"
-        }
-      ]
-      animatedGeometry DEF ANIM_WHEEL Shape {
-        appearance Rubber {
-        }
-        geometry Box {
-          size 0.003 0.008 0.002
-        }
-      }
-      geometriesCount 70
-    }
-    DEF TRACK_RIGHT Track {
-      translation 0 -0.0375 0
-      children [
-        DEF WHEEL_FR TrackWheel {
-          position 0.0225 0.005
-          rotation 0.6681343103444981 0.5261152487176364 -0.5261171812507756 1.9635600942618647
-          radius 0.018
-          children [
-            DEF TRACK_WHEEL Transform {
-              children [
-                Shape {
-                  appearance DEF WHEEL_COLOR PBRAppearance {
-                    baseColor 0 0 0
-                    metalness 0
-                  }
-                  geometry Cylinder {
-                    height 0.01
-                    radius 0.018
-                  }
-                }
-              ]
-            }
-          ]
-        }
-        DEF WHEEL_RR TrackWheel {
-          position -0.0225 0.005
-          rotation 0.6681343103444981 0.5261152487176364 -0.5261171812507756 1.9635600942618647
-          radius 0.018
-          children [
-            USE TRACK_WHEEL
-          ]
-        }
-      ]
-      name "track_right"
-      boundingObject USE TRACK_BO
-      physics USE TRACK_PH
-      device [
-        LinearMotor {
-          name "motor_right"
-          maxVelocity 0.3
-        }
-        PositionSensor {
-          name "position_sensor_right"
-        }
-      ]
-      animatedGeometry USE ANIM_WHEEL
-      geometriesCount 70
-    }
-    DEF BODY Group {
-      children [
-        Shape {
-          appearance DEF BODY_COLOR PBRAppearance {
-            emissiveColor 0.2 0.2 0.2
-          }
-        }
-        Transform {
-          translation 0.0325 0 0.0025
-          children [
-            Shape {
-              appearance USE BODY_COLOR
-              geometry Box {
-                size 0.025 0.065 0.015
-              }
-            }
-          ]
-        }
-        Transform {
-          translation -0.01 0 0
-          children [
-            Shape {
-              appearance USE BODY_COLOR
-              geometry Box {
-                size 0.06 0.065 0.02
-              }
-            }
-          ]
-        }
-      ]
-    }
-    DEF LINE_SENSOR_ARRAY Group {
-      children [
-        Transform {
-          translation 0.0425 0 -0.0075
-          children [
-            Shape {
-              appearance USE BODY_COLOR
-              geometry Box {
-                size 0.005 0.01 0.005
-              }
-            }
-          ]
-        }
-        Transform {
-          translation 0.049 0 -0.009
-          children [
-            Shape {
-              appearance USE BODY_COLOR
-              geometry Box {
-                size 0.008 0.095 0.002
-              }
-            }
-          ]
-        }
-        DistanceSensor {
-          translation 0.05 0.001 -0.01
-          rotation 0 1 0 1.5708
-          children [
-            Shape {
-              appearance DEF LSAPPEARANCE PBRAppearance {
-                baseColor 0 0 0
-                metalness 0
-              }
-              geometry DEF LIGHTSENSOR Box {
-                size 0.00025 0.002 0.004
-              }
-            }
-          ]
-          name "lightsensor_m"
-          boundingObject USE LIGHTSENSOR
-          physics DEF LIGHTSENSOR_PH Physics {
-          }
-          lookupTable [
-            0.008 0 0
-            0.02 1000 0
-          ]
-          type "infra-red"
-          numberOfRays 2
-          aperture 0.4
-        }
-        Emitter {
-          translation 0.05 -0.001 -0.01
-          rotation 0 1 0 1.5708
-          children [
-            Shape {
-              appearance DEF EMAPPEARANCE PBRAppearance {
-                baseColor 1 0 0
-                metalness 0
-              }
-              geometry DEF EMITTER Box {
-                size 0.00025 0.002 0.004
-              }
-            }
-          ]
-          name "emitter_m"
-          boundingObject USE EMITTER
-          physics DEF EMITTER_PH Physics {
-          }
-          type "infra-red"
-          aperture 0.35
-        }
-        DistanceSensor {
-          translation 0.05 0.011 -0.01
-          rotation 0 1 0 1.5708
-          children [
-            Shape {
-              appearance USE LSAPPEARANCE
-              geometry USE LIGHTSENSOR
-            }
-          ]
-          name "lightsensor_lm"
-          boundingObject USE LIGHTSENSOR
-          physics USE LIGHTSENSOR_PH
-          lookupTable [
-            0.008 0 0
-            0.02 1000 0
-          ]
-          type "infra-red"
-          numberOfRays 2
-          aperture 0.4
-        }
-        Emitter {
-          translation 0.05 0.009 -0.01
-          rotation 0 1 0 1.5708
-          children [
-            Shape {
-              appearance USE EMAPPEARANCE
-              geometry USE EMITTER
-            }
-          ]
-          name "emitter_lm"
-          boundingObject USE EMITTER
-          physics USE EMITTER_PH
-          type "infra-red"
-          aperture 0.35
-        }
-        DistanceSensor {
-          translation 0.05 -0.009 -0.01
-          rotation 0 1 0 1.5708
-          children [
-            Shape {
-              appearance USE LSAPPEARANCE
-              geometry USE LIGHTSENSOR
-            }
-          ]
-          name "lightsensor_rm"
-          boundingObject USE LIGHTSENSOR
-          physics USE LIGHTSENSOR_PH
-          lookupTable [
-            0.008 0 0
-            0.02 1000 0
-          ]
-          type "infra-red"
-          numberOfRays 2
-          aperture 0.4
-        }
-        Emitter {
-          translation 0.05 -0.011 -0.01
-          rotation 0 1 0 1.5708
-          children [
-            Shape {
-              appearance USE EMAPPEARANCE
-              geometry USE EMITTER
-            }
-          ]
-          name "emitter_rm"
-          boundingObject USE EMITTER
-          physics USE EMITTER_PH
-          type "infra-red"
-          aperture 0.35
-        }
-        DistanceSensor {
-          translation 0.05 0.046 -0.01
-          rotation 0 1 0 1.5708
-          children [
-            Shape {
-              appearance USE LSAPPEARANCE
-              geometry USE LIGHTSENSOR
-            }
-          ]
-          name "lightsensor_l"
-          boundingObject USE LIGHTSENSOR
-          physics USE LIGHTSENSOR_PH
-          lookupTable [
-            0.008 0 0
-            0.02 1000 0
-          ]
-          type "infra-red"
-          numberOfRays 2
-          aperture 0.4
-        }
-        Emitter {
-          translation 0.05 0.044 -0.01
-          rotation 0 1 0 1.5708
-          children [
-            Shape {
-              appearance USE EMAPPEARANCE
-              geometry USE EMITTER
-            }
-          ]
-          name "emitter_l"
-          boundingObject USE EMITTER
-          physics USE EMITTER_PH
-          type "infra-red"
-          aperture 0.35
-        }
-        DistanceSensor {
-          translation 0.05 -0.044 -0.01
-          rotation 0 1 0 1.5708
-          children [
-            Shape {
-              appearance USE LSAPPEARANCE
-              geometry USE LIGHTSENSOR
-            }
-          ]
-          name "lightsensor_r"
-          boundingObject USE LIGHTSENSOR
-          physics USE LIGHTSENSOR_PH
-          lookupTable [
-            0.008 0 0
-            0.02 1000 0
-          ]
-          type "infra-red"
-          numberOfRays 2
-          aperture 0.4
-        }
-        Emitter {
-          translation 0.05 -0.046 -0.01
-          rotation 0 1 0 1.5708
-          children [
-            Shape {
-              appearance USE EMAPPEARANCE
-              geometry USE EMITTER
-            }
-          ]
-          name "emitter_r"
-          boundingObject USE EMITTER
-          physics USE EMITTER_PH
-          type "infra-red"
-          aperture 0.35
-        }
-      ]
-    }
-    DEF LEDS Group {
-      children [
-        LED {
-          translation -0.03 0.02 0.01
-          rotation 0 1 0 0
-          children [
-            DEF LEDGSHAPE Shape {
-              appearance PBRAppearance {
-                baseColor 0 0 0
-                metalness 0
-              }
-              geometry Sphere {
-                radius 0.005
-              }
-            }
-          ]
-          name "led_green"
-          boundingObject USE LEDGSHAPE
-          physics Physics {
-          }
-          color [
-            0 1 0
-          ]
-          gradual TRUE
-        }
-        LED {
-          translation -0.03 0.005 0.01
-          rotation 0 1 0 0
-          children [
-            DEF LEDGSHAPE Shape {
-              appearance PBRAppearance {
-                baseColor 0 0 0
-                metalness 0
-              }
-              geometry Sphere {
-                radius 0.005
-              }
-            }
-          ]
-          name "led_yellow"
-          boundingObject USE LEDGSHAPE
-          physics Physics {
-          }
-          color [
-            1 1 0
-          ]
-          gradual TRUE
-        }
-        LED {
-          translation -0.03 -0.01 0.01
-          rotation 0 1 0 0
-          children [
-            DEF LEDGSHAPE Shape {
-              appearance PBRAppearance {
-                baseColor 0 0 0
-                metalness 0
-              }
-              geometry Sphere {
-                radius 0.005
-              }
-            }
-          ]
-          name "led_red"
-          boundingObject USE LEDGSHAPE
-          physics Physics {
-          }
-          gradual TRUE
-        }
-        Display {
-          name "robot_display"
-          height 32
-        }
-      ]
-    }
-  ]
-  name "Zumo"
-  boundingObject USE BODY
-  physics Physics {
-  }
-  controller "<extern>"
-}
->>>>>>> a1d4c9f1
+#VRML_SIM R2023a utf8
+
+EXTERNPROTO "https://raw.githubusercontent.com/cyberbotics/webots/R2023a/projects/objects/floors/protos/RectangleArena.proto"
+EXTERNPROTO "https://raw.githubusercontent.com/cyberbotics/webots/R2023a/projects/objects/backgrounds/protos/TexturedBackground.proto"
+EXTERNPROTO "https://raw.githubusercontent.com/cyberbotics/webots/R2023a/projects/objects/backgrounds/protos/TexturedBackgroundLight.proto"
+EXTERNPROTO "https://raw.githubusercontent.com/cyberbotics/webots/R2023a/projects/appearances/protos/Rubber.proto"
+
+WorldInfo {
+  info [
+    "Example uses of Track nodes, as caterpillar tracks on a robot, or as a conveyor belt."
+  ]
+  title "Track"
+  basicTimeStep 8
+  contactProperties [
+    ContactProperties {
+      material1 "track material"
+      coulombFriction [
+        500
+      ]
+      softCFM 0.0001
+    }
+  ]
+}
+Viewpoint {
+  orientation 0.3787583266277594 0.09714544028170935 -0.9203830145339561 2.677946076660944
+  position 1.2569587324159737 0.7945022889765716 1.5111964909293643
+}
+TexturedBackground {
+}
+TexturedBackgroundLight {
+}
+RectangleArena {
+  floorSize 2 2
+  floorTileSize 4 4
+  floorAppearance PBRAppearance {
+    baseColorMap ImageTexture {
+      url [
+        "./protos/track.png"
+      ]
+    }
+    roughness 1
+    roughnessMap ImageTexture {
+      url [
+        "https://raw.githubusercontent.com/cyberbotics/webots/R2022a/projects/appearances/protos/textures/parquetry/chequered_parquetry_roughness.jpg"
+      ]
+    }
+    metalness 0
+    normalMap ImageTexture {
+      url [
+        "https://raw.githubusercontent.com/cyberbotics/webots/R2022a/projects/appearances/protos/textures/parquetry/chequered_parquetry_normal.jpg"
+      ]
+    }
+    occlusionMap ImageTexture {
+      url [
+        "https://raw.githubusercontent.com/cyberbotics/webots/R2022a/projects/appearances/protos/textures/parquetry/chequered_parquetry_occlusion.jpg"
+      ]
+    }
+  }
+  wallThickness 0.001
+  wallHeight 0.05
+}
+Robot {
+  translation -0.249993 -0.0412039 0.0139993
+  rotation -6.60216e-09 -2.69589e-07 1 1.52863
+  children [
+    DEF SHIELD Group {
+      children [
+        Transform {
+          translation 0.047 0 0.007
+          rotation 0 1 0 -0.42
+          children [
+            Shape {
+              appearance PBRAppearance {
+                emissiveColor 0.4 0.4 0.4
+              }
+              geometry Box {
+                size 0.001 0.1 0.04
+              }
+            }
+          ]
+        }
+      ]
+    }
+    DEF TRACK_LEFT Track {
+      translation 0 0.0375 0
+      rotation 0 1 0 0
+      children [
+        DEF WHEEL_FL TrackWheel {
+          position 0.0225 0.005
+          rotation 0.6681343103444981 -0.5261152487176364 0.5261171812507756 1.9635600942618647
+          radius 0.018
+          children [
+            DEF TRACK_WHEEL Transform {
+              children [
+                Shape {
+                  appearance DEF WHEEL_COLOR PBRAppearance {
+                    baseColor 0 0 0
+                    metalness 0
+                  }
+                  geometry Cylinder {
+                    height 0.01
+                    radius 0.0175
+                  }
+                }
+              ]
+            }
+          ]
+        }
+        DEF WHEEL_RL TrackWheel {
+          position -0.0225 0.005
+          rotation 0.6681343103444981 -0.5261152487176364 0.5261171812507756 1.9635600942618647
+          radius 0.018
+          children [
+            USE TRACK_WHEEL
+          ]
+        }
+      ]
+      name "left_track"
+      boundingObject DEF TRACK_BO Group {
+        children [
+          Transform {
+            translation 0 0 0.005
+            children [
+              Box {
+                size 0.01 0.01 0.038
+              }
+            ]
+          }
+          Transform {
+            translation 0.0225 0 0.005
+            rotation 1 0 0 1.5708
+            children [
+              DEF WHEEL_BO Cylinder {
+                height 0.01
+                radius 0.019
+              }
+            ]
+          }
+          Transform {
+            translation -0.0225 0 0.00499976
+            rotation 1 0 0 1.5708
+            children [
+              USE WHEEL_BO
+            ]
+          }
+        ]
+      }
+      physics DEF TRACK_PH Physics {
+      }
+      device [
+        LinearMotor {
+          name "motor_left"
+          maxVelocity 0.3
+        }
+        PositionSensor {
+          name "position_sensor_left"
+        }
+      ]
+      animatedGeometry DEF ANIM_WHEEL Shape {
+        appearance Rubber {
+        }
+        geometry Box {
+          size 0.003 0.008 0.002
+        }
+      }
+      geometriesCount 70
+    }
+    DEF TRACK_RIGHT Track {
+      translation 0 -0.0375 0
+      children [
+        DEF WHEEL_FR TrackWheel {
+          position 0.0225 0.005
+          rotation 0.6681343103444981 0.5261152487176364 -0.5261171812507756 1.9635600942618647
+          radius 0.018
+          children [
+            DEF TRACK_WHEEL Transform {
+              children [
+                Shape {
+                  appearance DEF WHEEL_COLOR PBRAppearance {
+                    baseColor 0 0 0
+                    metalness 0
+                  }
+                  geometry Cylinder {
+                    height 0.01
+                    radius 0.018
+                  }
+                }
+              ]
+            }
+          ]
+        }
+        DEF WHEEL_RR TrackWheel {
+          position -0.0225 0.005
+          rotation 0.6681343103444981 0.5261152487176364 -0.5261171812507756 1.9635600942618647
+          radius 0.018
+          children [
+            USE TRACK_WHEEL
+          ]
+        }
+      ]
+      name "track_right"
+      boundingObject USE TRACK_BO
+      physics USE TRACK_PH
+      device [
+        LinearMotor {
+          name "motor_right"
+          maxVelocity 0.3
+        }
+        PositionSensor {
+          name "position_sensor_right"
+        }
+      ]
+      animatedGeometry USE ANIM_WHEEL
+      geometriesCount 70
+    }
+    DEF BODY Group {
+      children [
+        Shape {
+          appearance DEF BODY_COLOR PBRAppearance {
+            emissiveColor 0.2 0.2 0.2
+          }
+        }
+        Transform {
+          translation 0.0325 0 0.0025
+          children [
+            Shape {
+              appearance USE BODY_COLOR
+              geometry Box {
+                size 0.025 0.065 0.015
+              }
+            }
+          ]
+        }
+        Transform {
+          translation -0.01 0 0
+          children [
+            Shape {
+              appearance USE BODY_COLOR
+              geometry Box {
+                size 0.06 0.065 0.02
+              }
+            }
+          ]
+        }
+      ]
+    }
+    DEF LINE_SENSOR_ARRAY Group {
+      children [
+        Transform {
+          translation 0.0425 0 -0.0075
+          children [
+            Shape {
+              appearance USE BODY_COLOR
+              geometry Box {
+                size 0.005 0.01 0.005
+              }
+            }
+          ]
+        }
+        Transform {
+          translation 0.049 0 -0.009
+          children [
+            Shape {
+              appearance USE BODY_COLOR
+              geometry Box {
+                size 0.008 0.095 0.002
+              }
+            }
+          ]
+        }
+        DistanceSensor {
+          translation 0.05 0.001 -0.01
+          rotation 0 1 0 1.5708
+          children [
+            Shape {
+              appearance DEF LSAPPEARANCE PBRAppearance {
+                baseColor 0 0 0
+                metalness 0
+              }
+              geometry DEF LIGHTSENSOR Box {
+                size 0.00025 0.002 0.004
+              }
+            }
+          ]
+          name "lightsensor_m"
+          boundingObject USE LIGHTSENSOR
+          physics DEF LIGHTSENSOR_PH Physics {
+          }
+          lookupTable [
+            0.008 0 0
+            0.02 1000 0
+          ]
+          type "infra-red"
+          numberOfRays 2
+          aperture 0.4
+        }
+        Emitter {
+          translation 0.05 -0.001 -0.01
+          rotation 0 1 0 1.5708
+          children [
+            Shape {
+              appearance DEF EMAPPEARANCE PBRAppearance {
+                baseColor 1 0 0
+                metalness 0
+              }
+              geometry DEF EMITTER Box {
+                size 0.00025 0.002 0.004
+              }
+            }
+          ]
+          name "emitter_m"
+          boundingObject USE EMITTER
+          physics DEF EMITTER_PH Physics {
+          }
+          type "infra-red"
+          aperture 0.35
+        }
+        DistanceSensor {
+          translation 0.05 0.011 -0.01
+          rotation 0 1 0 1.5708
+          children [
+            Shape {
+              appearance USE LSAPPEARANCE
+              geometry USE LIGHTSENSOR
+            }
+          ]
+          name "lightsensor_lm"
+          boundingObject USE LIGHTSENSOR
+          physics USE LIGHTSENSOR_PH
+          lookupTable [
+            0.008 0 0
+            0.02 1000 0
+          ]
+          type "infra-red"
+          numberOfRays 2
+          aperture 0.4
+        }
+        Emitter {
+          translation 0.05 0.009 -0.01
+          rotation 0 1 0 1.5708
+          children [
+            Shape {
+              appearance USE EMAPPEARANCE
+              geometry USE EMITTER
+            }
+          ]
+          name "emitter_lm"
+          boundingObject USE EMITTER
+          physics USE EMITTER_PH
+          type "infra-red"
+          aperture 0.35
+        }
+        DistanceSensor {
+          translation 0.05 -0.009 -0.01
+          rotation 0 1 0 1.5708
+          children [
+            Shape {
+              appearance USE LSAPPEARANCE
+              geometry USE LIGHTSENSOR
+            }
+          ]
+          name "lightsensor_rm"
+          boundingObject USE LIGHTSENSOR
+          physics USE LIGHTSENSOR_PH
+          lookupTable [
+            0.008 0 0
+            0.02 1000 0
+          ]
+          type "infra-red"
+          numberOfRays 2
+          aperture 0.4
+        }
+        Emitter {
+          translation 0.05 -0.011 -0.01
+          rotation 0 1 0 1.5708
+          children [
+            Shape {
+              appearance USE EMAPPEARANCE
+              geometry USE EMITTER
+            }
+          ]
+          name "emitter_rm"
+          boundingObject USE EMITTER
+          physics USE EMITTER_PH
+          type "infra-red"
+          aperture 0.35
+        }
+        DistanceSensor {
+          translation 0.05 0.046 -0.01
+          rotation 0 1 0 1.5708
+          children [
+            Shape {
+              appearance USE LSAPPEARANCE
+              geometry USE LIGHTSENSOR
+            }
+          ]
+          name "lightsensor_l"
+          boundingObject USE LIGHTSENSOR
+          physics USE LIGHTSENSOR_PH
+          lookupTable [
+            0.008 0 0
+            0.02 1000 0
+          ]
+          type "infra-red"
+          numberOfRays 2
+          aperture 0.4
+        }
+        Emitter {
+          translation 0.05 0.044 -0.01
+          rotation 0 1 0 1.5708
+          children [
+            Shape {
+              appearance USE EMAPPEARANCE
+              geometry USE EMITTER
+            }
+          ]
+          name "emitter_l"
+          boundingObject USE EMITTER
+          physics USE EMITTER_PH
+          type "infra-red"
+          aperture 0.35
+        }
+        DistanceSensor {
+          translation 0.05 -0.044 -0.01
+          rotation 0 1 0 1.5708
+          children [
+            Shape {
+              appearance USE LSAPPEARANCE
+              geometry USE LIGHTSENSOR
+            }
+          ]
+          name "lightsensor_r"
+          boundingObject USE LIGHTSENSOR
+          physics USE LIGHTSENSOR_PH
+          lookupTable [
+            0.008 0 0
+            0.02 1000 0
+          ]
+          type "infra-red"
+          numberOfRays 2
+          aperture 0.4
+        }
+        Emitter {
+          translation 0.05 -0.046 -0.01
+          rotation 0 1 0 1.5708
+          children [
+            Shape {
+              appearance USE EMAPPEARANCE
+              geometry USE EMITTER
+            }
+          ]
+          name "emitter_r"
+          boundingObject USE EMITTER
+          physics USE EMITTER_PH
+          type "infra-red"
+          aperture 0.35
+        }
+        DistanceSensor {
+          translation 0.055 0.02 0.02
+          name "proxim_sensor_fl"
+          lookupTable [
+            0 6 0
+            0.05 6 0
+            0.1 5 0
+            0.15 6 0
+            0.2 3 0
+            0.25 2 0
+            0.3 1 0
+            0.301 0 0
+          ]
+          type "infra-red"
+          numberOfRays 4
+          aperture 0.7
+        }
+        DistanceSensor {
+          translation 0.055 -0.02 0.02
+          name "proxim_sensor_fr"
+          lookupTable [
+            0 6 0
+            0.05 6 0
+            0.1 5 0
+            0.15 6 0
+            0.2 3 0
+            0.25 2 0
+            0.3 1 0
+            0.301 0 0
+          ]
+          type "infra-red"
+          numberOfRays 4
+          aperture 0.7
+        }
+      ]
+    }
+    DEF LEDS Group {
+      children [
+        LED {
+          translation -0.03 0.02 0.01
+          rotation 0 1 0 0
+          children [
+            DEF LEDGSHAPE Shape {
+              appearance PBRAppearance {
+                baseColor 0 0 0
+                metalness 0
+              }
+              geometry Sphere {
+                radius 0.005
+              }
+            }
+          ]
+          name "led_green"
+          boundingObject USE LEDGSHAPE
+          physics Physics {
+          }
+          color [
+            0 1 0
+          ]
+          gradual TRUE
+        }
+        LED {
+          translation -0.03 0.005 0.01
+          rotation 0 1 0 0
+          children [
+            DEF LEDGSHAPE Shape {
+              appearance PBRAppearance {
+                baseColor 0 0 0
+                metalness 0
+              }
+              geometry Sphere {
+                radius 0.005
+              }
+            }
+          ]
+          name "led_yellow"
+          boundingObject USE LEDGSHAPE
+          physics Physics {
+          }
+          color [
+            1 1 0
+          ]
+          gradual TRUE
+        }
+        LED {
+          translation -0.03 -0.01 0.01
+          rotation 0 1 0 0
+          children [
+            DEF LEDGSHAPE Shape {
+              appearance PBRAppearance {
+                baseColor 0 0 0
+                metalness 0
+              }
+              geometry Sphere {
+                radius 0.005
+              }
+            }
+          ]
+          name "led_red"
+          boundingObject USE LEDGSHAPE
+          physics Physics {
+          }
+          gradual TRUE
+        }
+        Display {
+          name "robot_display"
+          height 32
+        }
+      ]
+    }
+  ]
+  name "Zumo"
+  boundingObject USE BODY
+  physics Physics {
+  }
+  controller "<extern>"
+}
+Solid {
+  translation 0.07 0.6 0.05
+  children [
+    Shape {
+      appearance PBRAppearance {
+      }
+      geometry Box {
+        size 0.1 0.1 0.1
+      }
+    }
+  ]
+  name "Obstacle"
+  boundingObject Box {
+    size 0.1 0.1 0.1
+  }
+}