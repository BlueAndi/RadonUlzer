--- conflicted
+++ resolved
@@ -1,115 +1,102 @@
-@echo off
-setlocal
-
-rem Change working directory to the directory of the batch script.
-cd /d %~dp0
-
-set WEBOTS_CONTROLLER="%WEBOTS_HOME%\msys64\mingw64\bin\webots-controller.exe"
-set PROGRAM_NAME=program.exe
-<<<<<<< HEAD
-set CONVOY_LEADER_PROGRAM_PATH=.pio\build\ConvoyLeaderSim
-set CONVOY_FOLLOWER_PROGRAM_PATH=.pio\build\ConvoyFollowerSim
-set CONVOY_LEADER_RX_CHANNEL=1
-set CONVOY_LEADER_TX_CHANNEL=2
-=======
-
-set CONVOY_LEADER_PIO_ENV_NAME=ConvoyLeaderSim
-set CONVOY_LEADER_PIO_PATH=.pio\build\%CONVOY_LEADER_PIO_ENV_NAME%
-set CONVOY_LEADER_ROBOT_NAME=leader
-set CONVOY_LEADER_RX_CHANNEL=1
-set CONVOY_LEADER_TX_CHANNEL=2
-
-set CONVOY_FOLLOWER_PIO_ENV_NAME=ConvoyFollowerSim
-set CONVOY_FOLLOWER_PIO_PATH=.pio\build\%CONVOY_FOLLOWER_PIO_ENV_NAME%
-set CONVOY_FOLLOWER_ROBOT_NAME=follower_
-
-set TEMP_PLATOON_PATH=tmp
-set TEMP_PLATOON_LEADER_PATH=%TEMP_PLATOON_PATH%\%CONVOY_LEADER_PIO_ENV_NAME%
-set TEMP_PLATOON_LEADER_NEW_PATH=%TEMP_PLATOON_PATH%\%CONVOY_LEADER_ROBOT_NAME%
-set TEMP_PLATOON_FOLLOWER_PATH=%TEMP_PLATOON_PATH%\%CONVOY_FOLLOWER_PIO_ENV_NAME%
-set TEMP_PLATOON_FOLLOWER_NEW_PATH=%TEMP_PLATOON_PATH%\%CONVOY_FOLLOWER_ROBOT_NAME%
->>>>>>> 4047873b
-
-rem Compile Convoy Leader
-%USERPROFILE%\.platformio\penv\Scripts\pio.exe run --environment %CONVOY_LEADER_PIO_ENV_NAME%
-
-rem Compile Convoy Follower
-%USERPROFILE%\.platformio\penv\Scripts\pio.exe run --environment %CONVOY_FOLLOWER_PIO_ENV_NAME%
-
-rem If temporary folder doesn't exist, it will be created.
-if not exist %TEMP_PLATOON_PATH%\ (
-    md %TEMP_PLATOON_PATH%
-)
-
-rem Unzip leader to temporary folder
-if exist %TEMP_PLATOON_LEADER_PATH%\ (
-    rmdir /s /q %TEMP_PLATOON_LEADER_PATH%\
-)
-Call :UnZipFile "%~dp0%TEMP_PLATOON_PATH%\" "%~dp0%CONVOY_LEADER_PIO_PATH%\%CONVOY_LEADER_PIO_ENV_NAME%.zip"
-
-rem Unzip leader to temporary folder
-if exist %TEMP_PLATOON_FOLLOWER_PATH%\ (
-    rmdir /s /q %TEMP_PLATOON_FOLLOWER_PATH%\
-)
-Call :UnZipFile "%~dp0%TEMP_PLATOON_PATH%\" "%~dp0%CONVOY_FOLLOWER_PIO_PATH%\%CONVOY_FOLLOWER_PIO_ENV_NAME%.zip"
-
-rem Copy leader folder according to a new folder with the robot's name.
-rem The copy ensures that a existing settings.json will be kept.
-copy /y %TEMP_PLATOON_LEADER_PATH% %TEMP_PLATOON_LEADER_NEW_PATH%
-
-rem Copy follower folder according to a new folder with the robot's name.
-rem The copy ensures that a existing settings.json will be kept.
-for /L %%i in (1, 1, 2) do (
-    if exist %TEMP_PLATOON_FOLLOWER_PATH%\ (
-        rmdir /s /q %TEMP_PLATOON_FOLLOWER_PATH%\
-    )
-    copy /y %TEMP_PLATOON_FOLLOWER_PATH% %TEMP_PLATOON_FOLLOWER_NEW_PATH%%%i
-)
-
-rem Delete extraced files from .zip
-rmdir /s /q %TEMP_PLATOON_LEADER_PATH%
-rmdir /s /q %TEMP_PLATOON_FOLLOWER_PATH%
-
-rem Start the convoy leader
-echo Start convoy leader.
-<<<<<<< HEAD
-start "Convoy Leader" ""%WEBOTS_CONTROLLER%"" --robot-name=leader --stdout-redirect %CONVOY_LEADER_PROGRAM_PATH%\%PROGRAM_NAME% -c --serialRxCh=%CONVOY_LEADER_RX_CHANNEL% --serialTxCh=%CONVOY_LEADER_TX_CHANNEL% -v"
-=======
-start "Convoy Leader" ""%WEBOTS_CONTROLLER%"" --robot-name=%CONVOY_LEADER_ROBOT_NAME% --stdout-redirect %TEMP_PLATOON_LEADER_NEW_PATH%\%PROGRAM_NAME% -n %CONVOY_LEADER_ROBOT_NAME% -c --serialRxCh=%CONVOY_LEADER_RX_CHANNEL% --serialTxCh=%CONVOY_LEADER_TX_CHANNEL% -v"
->>>>>>> 4047873b
-
-rem Start the followers
-for /L %%i in (1, 1, 2) do (
-    echo Start convoy follower %%i.
-    call :StartFollower %%i
-)
-
-exit /b
-
-:StartFollower
-set INSTANCE=%1
-<<<<<<< HEAD
-set ROBOT_NAME=follower_%instance%
-=======
-set ROBOT_NAME=%CONVOY_FOLLOWER_ROBOT_NAME%%instance%
->>>>>>> 4047873b
-set /a SERIAL_RX_CHANNEL=(INSTANCE * 2) + 1
-set /a SERIAL_TX_CHANNEL=(INSTANCE * 2) + 2
-echo Start convoy follower %INSTANCE%.
-start "Convoy Follower %INSTANCE%" ""%WEBOTS_CONTROLLER%"" --robot-name=%ROBOT_NAME% --stdout-redirect %TEMP_PLATOON_FOLLOWER_NEW_PATH%%INSTANCE%\%PROGRAM_NAME%  -n %ROBOT_NAME% -c --serialRxCh=%SERIAL_RX_CHANNEL% --serialTxCh=%SERIAL_TX_CHANNEL% -v"
-exit /b
-
-:UnZipFile <extractTo> <newzipfile>
-SET vbs="%TEMP%\_.vbs"
-IF EXIST %vbs% DEL /f /q %vbs%
->%vbs% ECHO Set fso = CreateObject("Scripting.FileSystemObject")
->>%vbs% ECHO If NOT fso.FolderExists(%1) Then
->>%vbs% ECHO fso.CreateFolder(%1)
->>%vbs% ECHO End If
->>%vbs% ECHO set objShell = CreateObject("Shell.Application")
->>%vbs% ECHO set FilesInZip=objShell.NameSpace(%2).items
->>%vbs% ECHO objShell.NameSpace(%1).CopyHere(FilesInZip)
->>%vbs% ECHO Set fso = Nothing
->>%vbs% ECHO Set objShell = Nothing
-cscript //nologo %vbs%
-IF EXIST %vbs% DEL /f /q %vbs%
+@echo off
+setlocal
+
+rem Change working directory to the directory of the batch script.
+cd /d %~dp0
+
+set WEBOTS_CONTROLLER="%WEBOTS_HOME%\msys64\mingw64\bin\webots-controller.exe"
+set PROGRAM_NAME=program.exe
+set CONVOY_LEADER_RX_CHANNEL=1
+set CONVOY_LEADER_TX_CHANNEL=2
+
+set CONVOY_LEADER_PIO_ENV_NAME=ConvoyLeaderSim
+set CONVOY_LEADER_PIO_PATH=.pio\build\%CONVOY_LEADER_PIO_ENV_NAME%
+set CONVOY_LEADER_ROBOT_NAME=leader
+set CONVOY_LEADER_RX_CHANNEL=1
+set CONVOY_LEADER_TX_CHANNEL=2
+
+set CONVOY_FOLLOWER_PIO_ENV_NAME=ConvoyFollowerSim
+set CONVOY_FOLLOWER_PIO_PATH=.pio\build\%CONVOY_FOLLOWER_PIO_ENV_NAME%
+set CONVOY_FOLLOWER_ROBOT_NAME=follower_
+
+set TEMP_PLATOON_PATH=tmp
+set TEMP_PLATOON_LEADER_PATH=%TEMP_PLATOON_PATH%\%CONVOY_LEADER_PIO_ENV_NAME%
+set TEMP_PLATOON_LEADER_NEW_PATH=%TEMP_PLATOON_PATH%\%CONVOY_LEADER_ROBOT_NAME%
+set TEMP_PLATOON_FOLLOWER_PATH=%TEMP_PLATOON_PATH%\%CONVOY_FOLLOWER_PIO_ENV_NAME%
+set TEMP_PLATOON_FOLLOWER_NEW_PATH=%TEMP_PLATOON_PATH%\%CONVOY_FOLLOWER_ROBOT_NAME%
+
+rem Compile Convoy Leader
+%USERPROFILE%\.platformio\penv\Scripts\pio.exe run --environment %CONVOY_LEADER_PIO_ENV_NAME%
+
+rem Compile Convoy Follower
+%USERPROFILE%\.platformio\penv\Scripts\pio.exe run --environment %CONVOY_FOLLOWER_PIO_ENV_NAME%
+
+rem If temporary folder doesn't exist, it will be created.
+if not exist %TEMP_PLATOON_PATH%\ (
+    md %TEMP_PLATOON_PATH%
+)
+
+rem Unzip leader to temporary folder
+if exist %TEMP_PLATOON_LEADER_PATH%\ (
+    rmdir /s /q %TEMP_PLATOON_LEADER_PATH%\
+)
+Call :UnZipFile "%~dp0%TEMP_PLATOON_PATH%\" "%~dp0%CONVOY_LEADER_PIO_PATH%\%CONVOY_LEADER_PIO_ENV_NAME%.zip"
+
+rem Unzip leader to temporary folder
+if exist %TEMP_PLATOON_FOLLOWER_PATH%\ (
+    rmdir /s /q %TEMP_PLATOON_FOLLOWER_PATH%\
+)
+Call :UnZipFile "%~dp0%TEMP_PLATOON_PATH%\" "%~dp0%CONVOY_FOLLOWER_PIO_PATH%\%CONVOY_FOLLOWER_PIO_ENV_NAME%.zip"
+
+rem Copy leader folder according to a new folder with the robot's name.
+rem The copy ensures that a existing settings.json will be kept.
+copy /y %TEMP_PLATOON_LEADER_PATH% %TEMP_PLATOON_LEADER_NEW_PATH%
+
+rem Copy follower folder according to a new folder with the robot's name.
+rem The copy ensures that a existing settings.json will be kept.
+for /L %%i in (1, 1, 2) do (
+    if exist %TEMP_PLATOON_FOLLOWER_PATH%\ (
+        rmdir /s /q %TEMP_PLATOON_FOLLOWER_PATH%\
+    )
+    copy /y %TEMP_PLATOON_FOLLOWER_PATH% %TEMP_PLATOON_FOLLOWER_NEW_PATH%%%i
+)
+
+rem Delete extraced files from .zip
+rmdir /s /q %TEMP_PLATOON_LEADER_PATH%
+rmdir /s /q %TEMP_PLATOON_FOLLOWER_PATH%
+
+rem Start the convoy leader
+echo Start convoy leader.
+start "Convoy Leader" ""%WEBOTS_CONTROLLER%"" --robot-name=%CONVOY_LEADER_ROBOT_NAME% --stdout-redirect %TEMP_PLATOON_LEADER_NEW_PATH%\%PROGRAM_NAME% -n %CONVOY_LEADER_ROBOT_NAME% -c --serialRxCh=%CONVOY_LEADER_RX_CHANNEL% --serialTxCh=%CONVOY_LEADER_TX_CHANNEL% -v"
+
+rem Start the followers
+for /L %%i in (1, 1, 2) do (
+    echo Start convoy follower %%i.
+    call :StartFollower %%i
+)
+
+exit /b
+
+:StartFollower
+set INSTANCE=%1
+set ROBOT_NAME=%CONVOY_FOLLOWER_ROBOT_NAME%%instance%
+set /a SERIAL_RX_CHANNEL=(INSTANCE * 2) + 1
+set /a SERIAL_TX_CHANNEL=(INSTANCE * 2) + 2
+echo Start convoy follower %INSTANCE%.
+start "Convoy Follower %INSTANCE%" ""%WEBOTS_CONTROLLER%"" --robot-name=%ROBOT_NAME% --stdout-redirect %TEMP_PLATOON_FOLLOWER_NEW_PATH%%INSTANCE%\%PROGRAM_NAME%  -n %ROBOT_NAME% -c --serialRxCh=%SERIAL_RX_CHANNEL% --serialTxCh=%SERIAL_TX_CHANNEL% -v"
+exit /b
+
+:UnZipFile <extractTo> <newzipfile>
+SET vbs="%TEMP%\_.vbs"
+IF EXIST %vbs% DEL /f /q %vbs%
+>%vbs% ECHO Set fso = CreateObject("Scripting.FileSystemObject")
+>>%vbs% ECHO If NOT fso.FolderExists(%1) Then
+>>%vbs% ECHO fso.CreateFolder(%1)
+>>%vbs% ECHO End If
+>>%vbs% ECHO set objShell = CreateObject("Shell.Application")
+>>%vbs% ECHO set FilesInZip=objShell.NameSpace(%2).items
+>>%vbs% ECHO objShell.NameSpace(%1).CopyHere(FilesInZip)
+>>%vbs% ECHO Set fso = Nothing
+>>%vbs% ECHO Set objShell = Nothing
+cscript //nologo %vbs%
+IF EXIST %vbs% DEL /f /q %vbs%