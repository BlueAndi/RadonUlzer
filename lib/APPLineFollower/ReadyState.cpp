<<<<<<< HEAD
/* MIT License
 *
 * Copyright (c) 2023 Andreas Merkle <web@blue-andi.de>
 *
 * Permission is hereby granted, free of charge, to any person obtaining a copy
 * of this software and associated documentation files (the "Software"), to deal
 * in the Software without restriction, including without limitation the rights
 * to use, copy, modify, merge, publish, distribute, sublicense, and/or sell
 * copies of the Software, and to permit persons to whom the Software is
 * furnished to do so, subject to the following conditions:
 *
 * The above copyright notice and this permission notice shall be included in all
 * copies or substantial portions of the Software.
 *
 * THE SOFTWARE IS PROVIDED "AS IS", WITHOUT WARRANTY OF ANY KIND, EXPRESS OR
 * IMPLIED, INCLUDING BUT NOT LIMITED TO THE WARRANTIES OF MERCHANTABILITY,
 * FITNESS FOR A PARTICULAR PURPOSE AND NONINFRINGEMENT. IN NO EVENT SHALL THE
 * AUTHORS OR COPYRIGHT HOLDERS BE LIABLE FOR ANY CLAIM, DAMAGES OR OTHER
 * LIABILITY, WHETHER IN AN ACTION OF CONTRACT, TORT OR OTHERWISE, ARISING FROM,
 * OUT OF OR IN CONNECTION WITH THE SOFTWARE OR THE USE OR OTHER DEALINGS IN THE
 * SOFTWARE.
 */

/*******************************************************************************
    DESCRIPTION
*******************************************************************************/
/**
 * @brief  Calibration state
 * @author Andreas Merkle <web@blue-andi.de>
 */

/******************************************************************************
 * Includes
 *****************************************************************************/
#include "ReadyState.h"
#include <Board.h>
#include <StateMachine.h>
#include "ReleaseTrackState.h"
#include <Logging.h>
#include <Util.h>

/******************************************************************************
 * Compiler Switches
 *****************************************************************************/

/******************************************************************************
 * Macros
 *****************************************************************************/

/******************************************************************************
 * Types and classes
 *****************************************************************************/

/******************************************************************************
 * Prototypes
 *****************************************************************************/

/******************************************************************************
 * Local Variables
 *****************************************************************************/

/**
 * Logging source.
 */
LOG_TAG("RState");

/******************************************************************************
 * Public Methods
 *****************************************************************************/

void ReadyState::entry()
{
    IDisplay&     display                 = Board::getInstance().getDisplay();
    const int32_t SENSOR_VALUE_OUT_PERIOD = 1000; /* ms */

    display.clear();
    display.print("Rdy.");

    if (true == m_isLapTimeAvailable)
    {
        display.gotoXY(0, 1);
        display.print(m_lapTime);
    }

    /* The line sensor value shall be output on console cyclic. */
    m_timer.start(SENSOR_VALUE_OUT_PERIOD);
}

void ReadyState::process(StateMachine& sm)
{
    IButton& buttonA = Board::getInstance().getButtonA();

    /* Shall track be released? */
    if (true == buttonA.isPressed())
    {
        buttonA.waitForRelease();
        sm.setState(&ReleaseTrackState::getInstance());
    }
    /* Shall the line sensor values be printed out on console? */
    else if (true == m_timer.isTimeout())
    {
        ILineSensors&   lineSensors  = Board::getInstance().getLineSensors();
        uint8_t         index        = 0;
        int16_t         position     = lineSensors.readLine();
        const uint16_t* sensorValues = lineSensors.getSensorValues();
        char            valueStr[10];

        LOG_DEBUG_HEAD();

        /* Print line sensor value on console for debug purposes. */
        for (index = 0; index < lineSensors.getNumLineSensors(); ++index)
        {
            if (0 < index)
            {
                LOG_DEBUG_MSG(" / ");
            }

            Util::uintToStr(valueStr, sizeof(valueStr), sensorValues[index]);

            LOG_DEBUG_MSG(valueStr);
        }

        LOG_DEBUG_MSG(" -> ");

        Util::intToStr(valueStr, sizeof(valueStr), position);
        LOG_DEBUG_MSG(valueStr);

        LOG_DEBUG_TAIL();

        m_timer.restart();
    }
}

void ReadyState::exit()
{
    m_timer.stop();
    m_isLapTimeAvailable = false;
}

void ReadyState::setLapTime(uint32_t lapTime)
{
    m_isLapTimeAvailable = true;
    m_lapTime            = lapTime;
}

/******************************************************************************
 * Protected Methods
 *****************************************************************************/

/******************************************************************************
 * Private Methods
 *****************************************************************************/

/******************************************************************************
 * External Functions
 *****************************************************************************/

/******************************************************************************
 * Local Functions
 *****************************************************************************/
=======
/* MIT License
 *
 * Copyright (c) 2023 Andreas Merkle <web@blue-andi.de>
 *
 * Permission is hereby granted, free of charge, to any person obtaining a copy
 * of this software and associated documentation files (the "Software"), to deal
 * in the Software without restriction, including without limitation the rights
 * to use, copy, modify, merge, publish, distribute, sublicense, and/or sell
 * copies of the Software, and to permit persons to whom the Software is
 * furnished to do so, subject to the following conditions:
 *
 * The above copyright notice and this permission notice shall be included in all
 * copies or substantial portions of the Software.
 *
 * THE SOFTWARE IS PROVIDED "AS IS", WITHOUT WARRANTY OF ANY KIND, EXPRESS OR
 * IMPLIED, INCLUDING BUT NOT LIMITED TO THE WARRANTIES OF MERCHANTABILITY,
 * FITNESS FOR A PARTICULAR PURPOSE AND NONINFRINGEMENT. IN NO EVENT SHALL THE
 * AUTHORS OR COPYRIGHT HOLDERS BE LIABLE FOR ANY CLAIM, DAMAGES OR OTHER
 * LIABILITY, WHETHER IN AN ACTION OF CONTRACT, TORT OR OTHERWISE, ARISING FROM,
 * OUT OF OR IN CONNECTION WITH THE SOFTWARE OR THE USE OR OTHER DEALINGS IN THE
 * SOFTWARE.
 */

/*******************************************************************************
    DESCRIPTION
*******************************************************************************/
/**
 * @brief  Ready state
 * @author Andreas Merkle <web@blue-andi.de>
 */

/******************************************************************************
 * Includes
 *****************************************************************************/
#include "ReadyState.h"
#include <Board.h>
#include <StateMachine.h>
#include "ReleaseTrackState.h"
#include <Logging.h>
#include <Util.h>

/******************************************************************************
 * Compiler Switches
 *****************************************************************************/

/******************************************************************************
 * Macros
 *****************************************************************************/

/******************************************************************************
 * Types and classes
 *****************************************************************************/

/******************************************************************************
 * Prototypes
 *****************************************************************************/

/******************************************************************************
 * Local Variables
 *****************************************************************************/

/**
 * Logging source.
 */
LOG_TAG("RState");

/******************************************************************************
 * Public Methods
 *****************************************************************************/

void ReadyState::entry()
{
    IDisplay&     display                 = Board::getInstance().getDisplay();
    const int32_t SENSOR_VALUE_OUT_PERIOD = 1000; /* ms */

    display.clear();
    display.print("Rdy.");

    if (true == m_isLapTimeAvailable)
    {
        display.gotoXY(0, 1);
        display.print(m_lapTime);
    }

    /* The line sensor value shall be output on console cyclic. */
    m_timer.start(SENSOR_VALUE_OUT_PERIOD);
}

void ReadyState::process(StateMachine& sm)
{
    IButton& buttonA = Board::getInstance().getButtonA();

    /* Shall track be released? */
    if (true == buttonA.isPressed())
    {
        buttonA.waitForRelease();
        sm.setState(&ReleaseTrackState::getInstance());
    }
    /* Shall the line sensor values be printed out on console? */
    else if (true == m_timer.isTimeout())
    {
        ILineSensors&   lineSensors  = Board::getInstance().getLineSensors();
        uint8_t         index        = 0;
        int16_t         position     = lineSensors.readLine();
        const uint16_t* sensorValues = lineSensors.getSensorValues();
        char            valueStr[10];

        LOG_DEBUG_HEAD();

        /* Print line sensor value on console for debug purposes. */
        for (index = 0; index < lineSensors.getNumLineSensors(); ++index)
        {
            if (0 < index)
            {
                LOG_DEBUG_MSG(" / ");
            }

            Util::uintToStr(valueStr, sizeof(valueStr), sensorValues[index]);

            LOG_DEBUG_MSG(valueStr);
        }

        LOG_DEBUG_MSG(" -> ");

        Util::intToStr(valueStr, sizeof(valueStr), position);
        LOG_DEBUG_MSG(valueStr);

        LOG_DEBUG_TAIL();

        m_timer.restart();
    }
}

void ReadyState::exit()
{
    m_timer.stop();
    m_isLapTimeAvailable = false;
}

void ReadyState::setLapTime(uint32_t lapTime)
{
    m_isLapTimeAvailable = true;
    m_lapTime            = lapTime;
}

/******************************************************************************
 * Protected Methods
 *****************************************************************************/

/******************************************************************************
 * Private Methods
 *****************************************************************************/

/******************************************************************************
 * External Functions
 *****************************************************************************/

/******************************************************************************
 * Local Functions
 *****************************************************************************/
>>>>>>> 7fec3823
<|MERGE_RESOLUTION|>--- conflicted
+++ resolved
@@ -1,165 +1,3 @@
-<<<<<<< HEAD
-/* MIT License
- *
- * Copyright (c) 2023 Andreas Merkle <web@blue-andi.de>
- *
- * Permission is hereby granted, free of charge, to any person obtaining a copy
- * of this software and associated documentation files (the "Software"), to deal
- * in the Software without restriction, including without limitation the rights
- * to use, copy, modify, merge, publish, distribute, sublicense, and/or sell
- * copies of the Software, and to permit persons to whom the Software is
- * furnished to do so, subject to the following conditions:
- *
- * The above copyright notice and this permission notice shall be included in all
- * copies or substantial portions of the Software.
- *
- * THE SOFTWARE IS PROVIDED "AS IS", WITHOUT WARRANTY OF ANY KIND, EXPRESS OR
- * IMPLIED, INCLUDING BUT NOT LIMITED TO THE WARRANTIES OF MERCHANTABILITY,
- * FITNESS FOR A PARTICULAR PURPOSE AND NONINFRINGEMENT. IN NO EVENT SHALL THE
- * AUTHORS OR COPYRIGHT HOLDERS BE LIABLE FOR ANY CLAIM, DAMAGES OR OTHER
- * LIABILITY, WHETHER IN AN ACTION OF CONTRACT, TORT OR OTHERWISE, ARISING FROM,
- * OUT OF OR IN CONNECTION WITH THE SOFTWARE OR THE USE OR OTHER DEALINGS IN THE
- * SOFTWARE.
- */
-
-/*******************************************************************************
-    DESCRIPTION
-*******************************************************************************/
-/**
- * @brief  Calibration state
- * @author Andreas Merkle <web@blue-andi.de>
- */
-
-/******************************************************************************
- * Includes
- *****************************************************************************/
-#include "ReadyState.h"
-#include <Board.h>
-#include <StateMachine.h>
-#include "ReleaseTrackState.h"
-#include <Logging.h>
-#include <Util.h>
-
-/******************************************************************************
- * Compiler Switches
- *****************************************************************************/
-
-/******************************************************************************
- * Macros
- *****************************************************************************/
-
-/******************************************************************************
- * Types and classes
- *****************************************************************************/
-
-/******************************************************************************
- * Prototypes
- *****************************************************************************/
-
-/******************************************************************************
- * Local Variables
- *****************************************************************************/
-
-/**
- * Logging source.
- */
-LOG_TAG("RState");
-
-/******************************************************************************
- * Public Methods
- *****************************************************************************/
-
-void ReadyState::entry()
-{
-    IDisplay&     display                 = Board::getInstance().getDisplay();
-    const int32_t SENSOR_VALUE_OUT_PERIOD = 1000; /* ms */
-
-    display.clear();
-    display.print("Rdy.");
-
-    if (true == m_isLapTimeAvailable)
-    {
-        display.gotoXY(0, 1);
-        display.print(m_lapTime);
-    }
-
-    /* The line sensor value shall be output on console cyclic. */
-    m_timer.start(SENSOR_VALUE_OUT_PERIOD);
-}
-
-void ReadyState::process(StateMachine& sm)
-{
-    IButton& buttonA = Board::getInstance().getButtonA();
-
-    /* Shall track be released? */
-    if (true == buttonA.isPressed())
-    {
-        buttonA.waitForRelease();
-        sm.setState(&ReleaseTrackState::getInstance());
-    }
-    /* Shall the line sensor values be printed out on console? */
-    else if (true == m_timer.isTimeout())
-    {
-        ILineSensors&   lineSensors  = Board::getInstance().getLineSensors();
-        uint8_t         index        = 0;
-        int16_t         position     = lineSensors.readLine();
-        const uint16_t* sensorValues = lineSensors.getSensorValues();
-        char            valueStr[10];
-
-        LOG_DEBUG_HEAD();
-
-        /* Print line sensor value on console for debug purposes. */
-        for (index = 0; index < lineSensors.getNumLineSensors(); ++index)
-        {
-            if (0 < index)
-            {
-                LOG_DEBUG_MSG(" / ");
-            }
-
-            Util::uintToStr(valueStr, sizeof(valueStr), sensorValues[index]);
-
-            LOG_DEBUG_MSG(valueStr);
-        }
-
-        LOG_DEBUG_MSG(" -> ");
-
-        Util::intToStr(valueStr, sizeof(valueStr), position);
-        LOG_DEBUG_MSG(valueStr);
-
-        LOG_DEBUG_TAIL();
-
-        m_timer.restart();
-    }
-}
-
-void ReadyState::exit()
-{
-    m_timer.stop();
-    m_isLapTimeAvailable = false;
-}
-
-void ReadyState::setLapTime(uint32_t lapTime)
-{
-    m_isLapTimeAvailable = true;
-    m_lapTime            = lapTime;
-}
-
-/******************************************************************************
- * Protected Methods
- *****************************************************************************/
-
-/******************************************************************************
- * Private Methods
- *****************************************************************************/
-
-/******************************************************************************
- * External Functions
- *****************************************************************************/
-
-/******************************************************************************
- * Local Functions
- *****************************************************************************/
-=======
 /* MIT License
  *
  * Copyright (c) 2023 Andreas Merkle <web@blue-andi.de>
@@ -319,5 +157,4 @@
 
 /******************************************************************************
  * Local Functions
- *****************************************************************************/
->>>>>>> 7fec3823
+ *****************************************************************************/