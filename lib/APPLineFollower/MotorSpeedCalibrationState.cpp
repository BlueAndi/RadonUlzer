<<<<<<< HEAD
/* MIT License
 *
 * Copyright (c) 2023 Andreas Merkle <web@blue-andi.de>
 *
 * Permission is hereby granted, free of charge, to any person obtaining a copy
 * of this software and associated documentation files (the "Software"), to deal
 * in the Software without restriction, including without limitation the rights
 * to use, copy, modify, merge, publish, distribute, sublicense, and/or sell
 * copies of the Software, and to permit persons to whom the Software is
 * furnished to do so, subject to the following conditions:
 *
 * The above copyright notice and this permission notice shall be included in all
 * copies or substantial portions of the Software.
 *
 * THE SOFTWARE IS PROVIDED "AS IS", WITHOUT WARRANTY OF ANY KIND, EXPRESS OR
 * IMPLIED, INCLUDING BUT NOT LIMITED TO THE WARRANTIES OF MERCHANTABILITY,
 * FITNESS FOR A PARTICULAR PURPOSE AND NONINFRINGEMENT. IN NO EVENT SHALL THE
 * AUTHORS OR COPYRIGHT HOLDERS BE LIABLE FOR ANY CLAIM, DAMAGES OR OTHER
 * LIABILITY, WHETHER IN AN ACTION OF CONTRACT, TORT OR OTHERWISE, ARISING FROM,
 * OUT OF OR IN CONNECTION WITH THE SOFTWARE OR THE USE OR OTHER DEALINGS IN THE
 * SOFTWARE.
 */

/*******************************************************************************
    DESCRIPTION
*******************************************************************************/
/**
 * @brief  Motor speed calibration state
 * @author Andreas Merkle <web@blue-andi.de>
 */

/******************************************************************************
 * Includes
 *****************************************************************************/
#include "MotorSpeedCalibrationState.h"
#include <Board.h>
#include <RobotConstants.h>
#include <DifferentialDrive.h>
#include <StateMachine.h>
#include <Logging.h>
#include <Util.h>
#include "LineSensorsCalibrationState.h"
#include "ErrorState.h"

/******************************************************************************
 * Compiler Switches
 *****************************************************************************/

/******************************************************************************
 * Macros
 *****************************************************************************/

/******************************************************************************
 * Types and classes
 *****************************************************************************/

/******************************************************************************
 * Prototypes
 *****************************************************************************/

/******************************************************************************
 * Local Variables
 *****************************************************************************/

/**
 * Logging source.
 */
static const char* TAG = "MSCState";

/******************************************************************************
 * Public Methods
 *****************************************************************************/

void MotorSpeedCalibrationState::entry()
{
    IDisplay& display = Board::getInstance().getDisplay();

    display.clear();
    display.print("Calib");
    display.gotoXY(0, 1);
    display.print("MSpeed");

    /* Setup relative encoders */
    m_relEncoders.clear();

    /* Set the max. speeds to maximum of datatype, because during calibration
     * the max. speed is determined by the lowest motor speed.
     */
    m_maxSpeedLeft  = INT16_MAX;
    m_maxSpeedRight = INT16_MAX;

    /* Wait some time, before starting the calibration drive. */
    m_phase = PHASE_1_BACK;
    m_timer.start(WAIT_TIME);
}

void MotorSpeedCalibrationState::process(StateMachine& sm)
{
    if (true == m_timer.isTimeout())
    {
        /* Control motors directly and not via differential drive control,
         * because the differential drive control needs first to be updated
         * regarding the max. possible motor speed in [steps/s] which is
         * determined by this calibration.
         */
        IMotors& motors = Board::getInstance().getMotors();

        switch (m_phase)
        {
        case PHASE_1_BACK:
            /* Drive full back. */
            motors.setSpeeds(-motors.getMaxSpeed(), -motors.getMaxSpeed());

            m_timer.start(CALIB_DURATION);
            m_phase = PHASE_2_FORWARD;
            break;

        case PHASE_2_FORWARD:
            motors.setSpeeds(0, 0);
            determineMaxMotorSpeed();

            /* Drive full forward. */
            motors.setSpeeds(motors.getMaxSpeed(), motors.getMaxSpeed());

            m_timer.restart();
            m_phase = PHASE_3_FINISHED;
            break;

        case PHASE_3_FINISHED:
            motors.setSpeeds(0, 0);
            determineMaxMotorSpeed();

            m_timer.stop();
            finishCalibration(sm);
            break;

        default:
            break;
        }
    }
}

void MotorSpeedCalibrationState::exit()
{
    /* Nothing to do. */
}

/******************************************************************************
 * Protected Methods
 *****************************************************************************/

/******************************************************************************
 * Private Methods
 *****************************************************************************/

void MotorSpeedCalibrationState::determineMaxMotorSpeed()
{
    int32_t stepsLeft  = 0;
    int32_t stepsRight = 0;

    /* Determine max. speed backward. */
    stepsLeft  = abs(m_relEncoders.getCountsLeft());
    stepsRight = abs(m_relEncoders.getCountsRight());

    /* Convert number of steps to [steps/s] */
    stepsLeft *= 1000;
    stepsLeft /= CALIB_DURATION;
    stepsRight *= 1000;
    stepsRight /= CALIB_DURATION;

    if (INT16_MAX >= stepsLeft)
    {
        /* Use lower speed to ensure that motor speed can be reached in both
         * directions.
         */
        if (stepsLeft < m_maxSpeedLeft)
        {
            m_maxSpeedLeft = static_cast<int16_t>(stepsLeft);
        }
    }

    if (INT16_MAX >= stepsRight)
    {
        /* Use lower speed to ensure that motor speed can be reached in both
         * directions.
         */
        if (stepsRight < m_maxSpeedRight)
        {
            m_maxSpeedRight = static_cast<int16_t>(stepsRight);
        }
    }

    /* Clear relative encoders */
    m_relEncoders.clear();
}

void MotorSpeedCalibrationState::finishCalibration(StateMachine& sm)
{
    DifferentialDrive& diffDrive = DifferentialDrive::getInstance();

    /* Set the lower speed as max. motor speed to ensure that both motors
     * can reach the same max. speed.
     */
    int16_t maxSpeed = (m_maxSpeedLeft < m_maxSpeedRight) ? m_maxSpeedLeft : m_maxSpeedRight;

    /* With setting the max. motor speed in [steps/s] the differential drive control
     * can now be used.
     */
    diffDrive.setMaxMotorSpeed(maxSpeed);

    if (0 == maxSpeed)
    {
        ErrorState::getInstance().setErrorMsg("MS=0");
        sm.setState(&ErrorState::getInstance());
    }
    else
    {
        LOG_DEBUG_VAL(TAG, "Calibrated max. speed (steps/s): ", maxSpeed);
        LOG_DEBUG_VAL(TAG, "Calibrated max. speed (mm/s): ", maxSpeed / RobotConstants::ENCODER_STEPS_PER_MM);

        sm.setState(&LineSensorsCalibrationState::getInstance());
    }
}

/******************************************************************************
 * External Functions
 *****************************************************************************/

/******************************************************************************
 * Local Functions
 *****************************************************************************/
=======
/* MIT License
 *
 * Copyright (c) 2023 Andreas Merkle <web@blue-andi.de>
 *
 * Permission is hereby granted, free of charge, to any person obtaining a copy
 * of this software and associated documentation files (the "Software"), to deal
 * in the Software without restriction, including without limitation the rights
 * to use, copy, modify, merge, publish, distribute, sublicense, and/or sell
 * copies of the Software, and to permit persons to whom the Software is
 * furnished to do so, subject to the following conditions:
 *
 * The above copyright notice and this permission notice shall be included in all
 * copies or substantial portions of the Software.
 *
 * THE SOFTWARE IS PROVIDED "AS IS", WITHOUT WARRANTY OF ANY KIND, EXPRESS OR
 * IMPLIED, INCLUDING BUT NOT LIMITED TO THE WARRANTIES OF MERCHANTABILITY,
 * FITNESS FOR A PARTICULAR PURPOSE AND NONINFRINGEMENT. IN NO EVENT SHALL THE
 * AUTHORS OR COPYRIGHT HOLDERS BE LIABLE FOR ANY CLAIM, DAMAGES OR OTHER
 * LIABILITY, WHETHER IN AN ACTION OF CONTRACT, TORT OR OTHERWISE, ARISING FROM,
 * OUT OF OR IN CONNECTION WITH THE SOFTWARE OR THE USE OR OTHER DEALINGS IN THE
 * SOFTWARE.
 */

/*******************************************************************************
    DESCRIPTION
*******************************************************************************/
/**
 * @brief  Motor speed calibration state
 * @author Andreas Merkle <web@blue-andi.de>
 */

/******************************************************************************
 * Includes
 *****************************************************************************/
#include "MotorSpeedCalibrationState.h"
#include <Board.h>
#include <RobotConstants.h>
#include <DifferentialDrive.h>
#include <StateMachine.h>
#include <Logging.h>
#include <Util.h>
#include "LineSensorsCalibrationState.h"
#include "ErrorState.h"

/******************************************************************************
 * Compiler Switches
 *****************************************************************************/

/******************************************************************************
 * Macros
 *****************************************************************************/

/******************************************************************************
 * Types and classes
 *****************************************************************************/

/******************************************************************************
 * Prototypes
 *****************************************************************************/

/******************************************************************************
 * Local Variables
 *****************************************************************************/

/**
 * Logging source.
 */
LOG_TAG("MSCState");

/******************************************************************************
 * Public Methods
 *****************************************************************************/

void MotorSpeedCalibrationState::entry()
{
    IDisplay& display = Board::getInstance().getDisplay();

    display.clear();
    display.print("Calib");
    display.gotoXY(0, 1);
    display.print("MSpeed");

    /* Setup relative encoders */
    m_relEncoders.clear();

    /* Set the max. speeds to maximum of datatype, because during calibration
     * the max. speed is determined by the lowest motor speed.
     */
    m_maxSpeedLeft  = INT16_MAX;
    m_maxSpeedRight = INT16_MAX;

    /* Wait some time, before starting the calibration drive. */
    m_phase = PHASE_1_BACK;
    m_timer.start(WAIT_TIME);
}

void MotorSpeedCalibrationState::process(StateMachine& sm)
{
    if (true == m_timer.isTimeout())
    {
        /* Control motors directly and not via differential drive control,
         * because the differential drive control needs first to be updated
         * regarding the max. possible motor speed in [steps/s] which is
         * determined by this calibration.
         */
        IMotors& motors = Board::getInstance().getMotors();

        switch (m_phase)
        {
        case PHASE_1_BACK:
            /* Drive full back. */
            motors.setSpeeds(-motors.getMaxSpeed(), -motors.getMaxSpeed());

            m_timer.start(CALIB_DURATION);
            m_phase = PHASE_2_FORWARD;
            break;

        case PHASE_2_FORWARD:
            motors.setSpeeds(0, 0);
            determineMaxMotorSpeed();

            /* Drive full forward. */
            motors.setSpeeds(motors.getMaxSpeed(), motors.getMaxSpeed());

            m_timer.restart();
            m_phase = PHASE_3_FINISHED;
            break;

        case PHASE_3_FINISHED:
            motors.setSpeeds(0, 0);
            determineMaxMotorSpeed();

            m_timer.stop();
            finishCalibration(sm);
            break;

        default:
            break;
        }
    }
}

void MotorSpeedCalibrationState::exit()
{
    /* Nothing to do. */
}

/******************************************************************************
 * Protected Methods
 *****************************************************************************/

/******************************************************************************
 * Private Methods
 *****************************************************************************/

void MotorSpeedCalibrationState::determineMaxMotorSpeed()
{
    int32_t stepsLeft  = 0;
    int32_t stepsRight = 0;

    /* Determine max. speed backward. */
    stepsLeft  = abs(m_relEncoders.getCountsLeft());
    stepsRight = abs(m_relEncoders.getCountsRight());

    /* Convert number of steps to [steps/s] */
    stepsLeft *= 1000;
    stepsLeft /= CALIB_DURATION;
    stepsRight *= 1000;
    stepsRight /= CALIB_DURATION;

    if (INT16_MAX >= stepsLeft)
    {
        /* Use lower speed to ensure that motor speed can be reached in both
         * directions.
         */
        if (stepsLeft < m_maxSpeedLeft)
        {
            m_maxSpeedLeft = static_cast<int16_t>(stepsLeft);
        }
    }

    if (INT16_MAX >= stepsRight)
    {
        /* Use lower speed to ensure that motor speed can be reached in both
         * directions.
         */
        if (stepsRight < m_maxSpeedRight)
        {
            m_maxSpeedRight = static_cast<int16_t>(stepsRight);
        }
    }

    /* Clear relative encoders */
    m_relEncoders.clear();
}

void MotorSpeedCalibrationState::finishCalibration(StateMachine& sm)
{
    DifferentialDrive& diffDrive = DifferentialDrive::getInstance();

    /* Set the lower speed as max. motor speed to ensure that both motors
     * can reach the same max. speed.
     */
    int16_t maxSpeed = (m_maxSpeedLeft < m_maxSpeedRight) ? m_maxSpeedLeft : m_maxSpeedRight;

    /* With setting the max. motor speed in [steps/s] the differential drive control
     * can now be used.
     */
    diffDrive.setMaxMotorSpeed(maxSpeed);

    if (0 == maxSpeed)
    {
        ErrorState::getInstance().setErrorMsg("MS=0");
        sm.setState(&ErrorState::getInstance());
    }
    else
    {
        LOG_INFO_VAL("Calibrated max. speed (steps/s): ", maxSpeed);
        LOG_INFO_VAL("Calibrated max. speed (mm/s): ", maxSpeed / RobotConstants::ENCODER_STEPS_PER_MM);

        sm.setState(&LineSensorsCalibrationState::getInstance());
    }
}

/******************************************************************************
 * External Functions
 *****************************************************************************/

/******************************************************************************
 * Local Functions
 *****************************************************************************/
>>>>>>> 28d829f5
<|MERGE_RESOLUTION|>--- conflicted
+++ resolved
@@ -1,4 +1,3 @@
-<<<<<<< HEAD
 /* MIT License
  *
  * Copyright (c) 2023 Andreas Merkle <web@blue-andi.de>
@@ -66,7 +65,7 @@
 /**
  * Logging source.
  */
-static const char* TAG = "MSCState";
+LOG_TAG("MSCState");
 
 /******************************************************************************
  * Public Methods
@@ -216,238 +215,6 @@
     }
     else
     {
-        LOG_DEBUG_VAL(TAG, "Calibrated max. speed (steps/s): ", maxSpeed);
-        LOG_DEBUG_VAL(TAG, "Calibrated max. speed (mm/s): ", maxSpeed / RobotConstants::ENCODER_STEPS_PER_MM);
-
-        sm.setState(&LineSensorsCalibrationState::getInstance());
-    }
-}
-
-/******************************************************************************
- * External Functions
- *****************************************************************************/
-
-/******************************************************************************
- * Local Functions
- *****************************************************************************/
-=======
-/* MIT License
- *
- * Copyright (c) 2023 Andreas Merkle <web@blue-andi.de>
- *
- * Permission is hereby granted, free of charge, to any person obtaining a copy
- * of this software and associated documentation files (the "Software"), to deal
- * in the Software without restriction, including without limitation the rights
- * to use, copy, modify, merge, publish, distribute, sublicense, and/or sell
- * copies of the Software, and to permit persons to whom the Software is
- * furnished to do so, subject to the following conditions:
- *
- * The above copyright notice and this permission notice shall be included in all
- * copies or substantial portions of the Software.
- *
- * THE SOFTWARE IS PROVIDED "AS IS", WITHOUT WARRANTY OF ANY KIND, EXPRESS OR
- * IMPLIED, INCLUDING BUT NOT LIMITED TO THE WARRANTIES OF MERCHANTABILITY,
- * FITNESS FOR A PARTICULAR PURPOSE AND NONINFRINGEMENT. IN NO EVENT SHALL THE
- * AUTHORS OR COPYRIGHT HOLDERS BE LIABLE FOR ANY CLAIM, DAMAGES OR OTHER
- * LIABILITY, WHETHER IN AN ACTION OF CONTRACT, TORT OR OTHERWISE, ARISING FROM,
- * OUT OF OR IN CONNECTION WITH THE SOFTWARE OR THE USE OR OTHER DEALINGS IN THE
- * SOFTWARE.
- */
-
-/*******************************************************************************
-    DESCRIPTION
-*******************************************************************************/
-/**
- * @brief  Motor speed calibration state
- * @author Andreas Merkle <web@blue-andi.de>
- */
-
-/******************************************************************************
- * Includes
- *****************************************************************************/
-#include "MotorSpeedCalibrationState.h"
-#include <Board.h>
-#include <RobotConstants.h>
-#include <DifferentialDrive.h>
-#include <StateMachine.h>
-#include <Logging.h>
-#include <Util.h>
-#include "LineSensorsCalibrationState.h"
-#include "ErrorState.h"
-
-/******************************************************************************
- * Compiler Switches
- *****************************************************************************/
-
-/******************************************************************************
- * Macros
- *****************************************************************************/
-
-/******************************************************************************
- * Types and classes
- *****************************************************************************/
-
-/******************************************************************************
- * Prototypes
- *****************************************************************************/
-
-/******************************************************************************
- * Local Variables
- *****************************************************************************/
-
-/**
- * Logging source.
- */
-LOG_TAG("MSCState");
-
-/******************************************************************************
- * Public Methods
- *****************************************************************************/
-
-void MotorSpeedCalibrationState::entry()
-{
-    IDisplay& display = Board::getInstance().getDisplay();
-
-    display.clear();
-    display.print("Calib");
-    display.gotoXY(0, 1);
-    display.print("MSpeed");
-
-    /* Setup relative encoders */
-    m_relEncoders.clear();
-
-    /* Set the max. speeds to maximum of datatype, because during calibration
-     * the max. speed is determined by the lowest motor speed.
-     */
-    m_maxSpeedLeft  = INT16_MAX;
-    m_maxSpeedRight = INT16_MAX;
-
-    /* Wait some time, before starting the calibration drive. */
-    m_phase = PHASE_1_BACK;
-    m_timer.start(WAIT_TIME);
-}
-
-void MotorSpeedCalibrationState::process(StateMachine& sm)
-{
-    if (true == m_timer.isTimeout())
-    {
-        /* Control motors directly and not via differential drive control,
-         * because the differential drive control needs first to be updated
-         * regarding the max. possible motor speed in [steps/s] which is
-         * determined by this calibration.
-         */
-        IMotors& motors = Board::getInstance().getMotors();
-
-        switch (m_phase)
-        {
-        case PHASE_1_BACK:
-            /* Drive full back. */
-            motors.setSpeeds(-motors.getMaxSpeed(), -motors.getMaxSpeed());
-
-            m_timer.start(CALIB_DURATION);
-            m_phase = PHASE_2_FORWARD;
-            break;
-
-        case PHASE_2_FORWARD:
-            motors.setSpeeds(0, 0);
-            determineMaxMotorSpeed();
-
-            /* Drive full forward. */
-            motors.setSpeeds(motors.getMaxSpeed(), motors.getMaxSpeed());
-
-            m_timer.restart();
-            m_phase = PHASE_3_FINISHED;
-            break;
-
-        case PHASE_3_FINISHED:
-            motors.setSpeeds(0, 0);
-            determineMaxMotorSpeed();
-
-            m_timer.stop();
-            finishCalibration(sm);
-            break;
-
-        default:
-            break;
-        }
-    }
-}
-
-void MotorSpeedCalibrationState::exit()
-{
-    /* Nothing to do. */
-}
-
-/******************************************************************************
- * Protected Methods
- *****************************************************************************/
-
-/******************************************************************************
- * Private Methods
- *****************************************************************************/
-
-void MotorSpeedCalibrationState::determineMaxMotorSpeed()
-{
-    int32_t stepsLeft  = 0;
-    int32_t stepsRight = 0;
-
-    /* Determine max. speed backward. */
-    stepsLeft  = abs(m_relEncoders.getCountsLeft());
-    stepsRight = abs(m_relEncoders.getCountsRight());
-
-    /* Convert number of steps to [steps/s] */
-    stepsLeft *= 1000;
-    stepsLeft /= CALIB_DURATION;
-    stepsRight *= 1000;
-    stepsRight /= CALIB_DURATION;
-
-    if (INT16_MAX >= stepsLeft)
-    {
-        /* Use lower speed to ensure that motor speed can be reached in both
-         * directions.
-         */
-        if (stepsLeft < m_maxSpeedLeft)
-        {
-            m_maxSpeedLeft = static_cast<int16_t>(stepsLeft);
-        }
-    }
-
-    if (INT16_MAX >= stepsRight)
-    {
-        /* Use lower speed to ensure that motor speed can be reached in both
-         * directions.
-         */
-        if (stepsRight < m_maxSpeedRight)
-        {
-            m_maxSpeedRight = static_cast<int16_t>(stepsRight);
-        }
-    }
-
-    /* Clear relative encoders */
-    m_relEncoders.clear();
-}
-
-void MotorSpeedCalibrationState::finishCalibration(StateMachine& sm)
-{
-    DifferentialDrive& diffDrive = DifferentialDrive::getInstance();
-
-    /* Set the lower speed as max. motor speed to ensure that both motors
-     * can reach the same max. speed.
-     */
-    int16_t maxSpeed = (m_maxSpeedLeft < m_maxSpeedRight) ? m_maxSpeedLeft : m_maxSpeedRight;
-
-    /* With setting the max. motor speed in [steps/s] the differential drive control
-     * can now be used.
-     */
-    diffDrive.setMaxMotorSpeed(maxSpeed);
-
-    if (0 == maxSpeed)
-    {
-        ErrorState::getInstance().setErrorMsg("MS=0");
-        sm.setState(&ErrorState::getInstance());
-    }
-    else
-    {
         LOG_INFO_VAL("Calibrated max. speed (steps/s): ", maxSpeed);
         LOG_INFO_VAL("Calibrated max. speed (mm/s): ", maxSpeed / RobotConstants::ENCODER_STEPS_PER_MM);
 
@@ -461,5 +228,4 @@
 
 /******************************************************************************
  * Local Functions
- *****************************************************************************/
->>>>>>> 28d829f5
+ *****************************************************************************/