<<<<<<< HEAD
/* MIT License
 *
 * Copyright (c) 2023 Andreas Merkle <web@blue-andi.de>
 *
 * Permission is hereby granted, free of charge, to any person obtaining a copy
 * of this software and associated documentation files (the "Software"), to deal
 * in the Software without restriction, including without limitation the rights
 * to use, copy, modify, merge, publish, distribute, sublicense, and/or sell
 * copies of the Software, and to permit persons to whom the Software is
 * furnished to do so, subject to the following conditions:
 *
 * The above copyright notice and this permission notice shall be included in all
 * copies or substantial portions of the Software.
 *
 * THE SOFTWARE IS PROVIDED "AS IS", WITHOUT WARRANTY OF ANY KIND, EXPRESS OR
 * IMPLIED, INCLUDING BUT NOT LIMITED TO THE WARRANTIES OF MERCHANTABILITY,
 * FITNESS FOR A PARTICULAR PURPOSE AND NONINFRINGEMENT. IN NO EVENT SHALL THE
 * AUTHORS OR COPYRIGHT HOLDERS BE LIABLE FOR ANY CLAIM, DAMAGES OR OTHER
 * LIABILITY, WHETHER IN AN ACTION OF CONTRACT, TORT OR OTHERWISE, ARISING FROM,
 * OUT OF OR IN CONNECTION WITH THE SOFTWARE OR THE USE OR OTHER DEALINGS IN THE
 * SOFTWARE.
 */

/*******************************************************************************
    DESCRIPTION
*******************************************************************************/
/**
 * @brief  Calibration state
 * @author Andreas Merkle <web@blue-andi.de>
 */

/******************************************************************************
 * Includes
 *****************************************************************************/
#include "ReleaseTrackState.h"
#include <Board.h>
#include <StateMachine.h>
#include "DrivingState.h"
#include "ParameterSets.h"

/******************************************************************************
 * Compiler Switches
 *****************************************************************************/

/******************************************************************************
 * Macros
 *****************************************************************************/

/******************************************************************************
 * Types and classes
 *****************************************************************************/

/******************************************************************************
 * Prototypes
 *****************************************************************************/

/******************************************************************************
 * Local Variables
 *****************************************************************************/

/******************************************************************************
 * Public Methods
 *****************************************************************************/

void ReleaseTrackState::entry()
{
    /* Start challenge after specific time. */
    m_releaseTimer.start(TRACK_RELEASE_DURATION);

    /* Choose parameter set 0 by default. */
    ParameterSets::getInstance().choose(0);
    showParSet();
}

void ReleaseTrackState::process(StateMachine& sm)
{
    IButton& buttonA = Board::getInstance().getButtonA();

    /* Change parameter set? */
    if (true == buttonA.isPressed())
    {
        /* Choose next parameter set (round-robin) */
        ParameterSets::getInstance().next();
        showParSet();

        buttonA.waitForRelease();
        m_releaseTimer.restart();
    }

    /* Release track after specific time. */
    if (true == m_releaseTimer.isTimeout())
    {
        sm.setState(&DrivingState::getInstance());
    }
}

void ReleaseTrackState::exit()
{
    m_releaseTimer.stop();
}

/******************************************************************************
 * Protected Methods
 *****************************************************************************/

/******************************************************************************
 * Private Methods
 *****************************************************************************/

void ReleaseTrackState::showParSet() const
{
    IDisplay&   display    = Board::getInstance().getDisplay();
    uint8_t     parSetId   = ParameterSets::getInstance().getCurrentSetId();
    const char* parSetName = ParameterSets::getInstance().getParameterSet().name;

    display.clear();
    display.print("Set ");
    display.print(parSetId);
    display.gotoXY(0, 1);
    display.print(parSetName);
}

/******************************************************************************
 * External Functions
 *****************************************************************************/

/******************************************************************************
 * Local Functions
 *****************************************************************************/
=======
/* MIT License
 *
 * Copyright (c) 2023 Andreas Merkle <web@blue-andi.de>
 *
 * Permission is hereby granted, free of charge, to any person obtaining a copy
 * of this software and associated documentation files (the "Software"), to deal
 * in the Software without restriction, including without limitation the rights
 * to use, copy, modify, merge, publish, distribute, sublicense, and/or sell
 * copies of the Software, and to permit persons to whom the Software is
 * furnished to do so, subject to the following conditions:
 *
 * The above copyright notice and this permission notice shall be included in all
 * copies or substantial portions of the Software.
 *
 * THE SOFTWARE IS PROVIDED "AS IS", WITHOUT WARRANTY OF ANY KIND, EXPRESS OR
 * IMPLIED, INCLUDING BUT NOT LIMITED TO THE WARRANTIES OF MERCHANTABILITY,
 * FITNESS FOR A PARTICULAR PURPOSE AND NONINFRINGEMENT. IN NO EVENT SHALL THE
 * AUTHORS OR COPYRIGHT HOLDERS BE LIABLE FOR ANY CLAIM, DAMAGES OR OTHER
 * LIABILITY, WHETHER IN AN ACTION OF CONTRACT, TORT OR OTHERWISE, ARISING FROM,
 * OUT OF OR IN CONNECTION WITH THE SOFTWARE OR THE USE OR OTHER DEALINGS IN THE
 * SOFTWARE.
 */

/*******************************************************************************
    DESCRIPTION
*******************************************************************************/
/**
 * @brief  Release track state
 * @author Andreas Merkle <web@blue-andi.de>
 */

/******************************************************************************
 * Includes
 *****************************************************************************/
#include "ReleaseTrackState.h"
#include <Board.h>
#include <StateMachine.h>
#include "DrivingState.h"
#include "ParameterSets.h"

/******************************************************************************
 * Compiler Switches
 *****************************************************************************/

/******************************************************************************
 * Macros
 *****************************************************************************/

/******************************************************************************
 * Types and classes
 *****************************************************************************/

/******************************************************************************
 * Prototypes
 *****************************************************************************/

/******************************************************************************
 * Local Variables
 *****************************************************************************/

/******************************************************************************
 * Public Methods
 *****************************************************************************/

void ReleaseTrackState::entry()
{
    /* Start challenge after specific time. */
    m_releaseTimer.start(TRACK_RELEASE_DURATION);

    /* Choose parameter set 0 by default. */
    ParameterSets::getInstance().choose(0);
    showParSet();
}

void ReleaseTrackState::process(StateMachine& sm)
{
    IButton& buttonA = Board::getInstance().getButtonA();

    /* Change parameter set? */
    if (true == buttonA.isPressed())
    {
        /* Choose next parameter set (round-robin) */
        ParameterSets::getInstance().next();
        showParSet();

        buttonA.waitForRelease();
        m_releaseTimer.restart();
    }

    /* Release track after specific time. */
    if (true == m_releaseTimer.isTimeout())
    {
        sm.setState(&DrivingState::getInstance());
    }
}

void ReleaseTrackState::exit()
{
    m_releaseTimer.stop();
}

/******************************************************************************
 * Protected Methods
 *****************************************************************************/

/******************************************************************************
 * Private Methods
 *****************************************************************************/

void ReleaseTrackState::showParSet() const
{
    IDisplay&   display    = Board::getInstance().getDisplay();
    uint8_t     parSetId   = ParameterSets::getInstance().getCurrentSetId();
    const char* parSetName = ParameterSets::getInstance().getParameterSet().name;

    display.clear();
    display.print("Set ");
    display.print(parSetId);
    display.gotoXY(0, 1);
    display.print(parSetName);
}

/******************************************************************************
 * External Functions
 *****************************************************************************/

/******************************************************************************
 * Local Functions
 *****************************************************************************/
>>>>>>> 7fec3823
<|MERGE_RESOLUTION|>--- conflicted
+++ resolved
@@ -1,134 +1,3 @@
-<<<<<<< HEAD
-/* MIT License
- *
- * Copyright (c) 2023 Andreas Merkle <web@blue-andi.de>
- *
- * Permission is hereby granted, free of charge, to any person obtaining a copy
- * of this software and associated documentation files (the "Software"), to deal
- * in the Software without restriction, including without limitation the rights
- * to use, copy, modify, merge, publish, distribute, sublicense, and/or sell
- * copies of the Software, and to permit persons to whom the Software is
- * furnished to do so, subject to the following conditions:
- *
- * The above copyright notice and this permission notice shall be included in all
- * copies or substantial portions of the Software.
- *
- * THE SOFTWARE IS PROVIDED "AS IS", WITHOUT WARRANTY OF ANY KIND, EXPRESS OR
- * IMPLIED, INCLUDING BUT NOT LIMITED TO THE WARRANTIES OF MERCHANTABILITY,
- * FITNESS FOR A PARTICULAR PURPOSE AND NONINFRINGEMENT. IN NO EVENT SHALL THE
- * AUTHORS OR COPYRIGHT HOLDERS BE LIABLE FOR ANY CLAIM, DAMAGES OR OTHER
- * LIABILITY, WHETHER IN AN ACTION OF CONTRACT, TORT OR OTHERWISE, ARISING FROM,
- * OUT OF OR IN CONNECTION WITH THE SOFTWARE OR THE USE OR OTHER DEALINGS IN THE
- * SOFTWARE.
- */
-
-/*******************************************************************************
-    DESCRIPTION
-*******************************************************************************/
-/**
- * @brief  Calibration state
- * @author Andreas Merkle <web@blue-andi.de>
- */
-
-/******************************************************************************
- * Includes
- *****************************************************************************/
-#include "ReleaseTrackState.h"
-#include <Board.h>
-#include <StateMachine.h>
-#include "DrivingState.h"
-#include "ParameterSets.h"
-
-/******************************************************************************
- * Compiler Switches
- *****************************************************************************/
-
-/******************************************************************************
- * Macros
- *****************************************************************************/
-
-/******************************************************************************
- * Types and classes
- *****************************************************************************/
-
-/******************************************************************************
- * Prototypes
- *****************************************************************************/
-
-/******************************************************************************
- * Local Variables
- *****************************************************************************/
-
-/******************************************************************************
- * Public Methods
- *****************************************************************************/
-
-void ReleaseTrackState::entry()
-{
-    /* Start challenge after specific time. */
-    m_releaseTimer.start(TRACK_RELEASE_DURATION);
-
-    /* Choose parameter set 0 by default. */
-    ParameterSets::getInstance().choose(0);
-    showParSet();
-}
-
-void ReleaseTrackState::process(StateMachine& sm)
-{
-    IButton& buttonA = Board::getInstance().getButtonA();
-
-    /* Change parameter set? */
-    if (true == buttonA.isPressed())
-    {
-        /* Choose next parameter set (round-robin) */
-        ParameterSets::getInstance().next();
-        showParSet();
-
-        buttonA.waitForRelease();
-        m_releaseTimer.restart();
-    }
-
-    /* Release track after specific time. */
-    if (true == m_releaseTimer.isTimeout())
-    {
-        sm.setState(&DrivingState::getInstance());
-    }
-}
-
-void ReleaseTrackState::exit()
-{
-    m_releaseTimer.stop();
-}
-
-/******************************************************************************
- * Protected Methods
- *****************************************************************************/
-
-/******************************************************************************
- * Private Methods
- *****************************************************************************/
-
-void ReleaseTrackState::showParSet() const
-{
-    IDisplay&   display    = Board::getInstance().getDisplay();
-    uint8_t     parSetId   = ParameterSets::getInstance().getCurrentSetId();
-    const char* parSetName = ParameterSets::getInstance().getParameterSet().name;
-
-    display.clear();
-    display.print("Set ");
-    display.print(parSetId);
-    display.gotoXY(0, 1);
-    display.print(parSetName);
-}
-
-/******************************************************************************
- * External Functions
- *****************************************************************************/
-
-/******************************************************************************
- * Local Functions
- *****************************************************************************/
-=======
 /* MIT License
  *
  * Copyright (c) 2023 Andreas Merkle <web@blue-andi.de>
@@ -257,5 +126,4 @@
 
 /******************************************************************************
  * Local Functions
- *****************************************************************************/
->>>>>>> 7fec3823
+ *****************************************************************************/