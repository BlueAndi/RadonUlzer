--- conflicted
+++ resolved
@@ -1,4 +1,3 @@
-<<<<<<< HEAD
 /* MIT License
  *
  * Copyright (c) 2023 Andreas Merkle <web@blue-andi.de>
@@ -192,231 +191,6 @@
  *
  * @param[in] payload       Command id
  * @param[in] payloadSize   Size of command id
- * @param[in] userData      User data provided by the application.
- */
-static void App_cmdChannelCallback(const uint8_t* payload, const uint8_t payloadSize, void* userData)
-{
-    /* Not implemented*/
-    (void) userData;
-    if ((nullptr != payload) && (sizeof(RemoteCtrlState::CmdId) == payloadSize))
-    {
-        RemoteCtrlState::CmdId cmdId = *reinterpret_cast<const RemoteCtrlState::CmdId*>(payload);
-
-        RemoteCtrlState::getInstance().execute(cmdId);
-    }
-}
-
-/**
- * Receives motor speeds over SerialMuxProt channel.
- *
- * @param[in] payload       Motor speed left/right
- * @param[in] payloadSize   Size of twice motor speeds
- * @param[in] userData      User data provided by the application.
- */
-static void App_motorSpeedsChannelCallback(const uint8_t* payload, const uint8_t payloadSize, void* userData)
-{
-    /* Not implemented*/
-    (void) userData;
-    if ((nullptr != payload) && (SPEED_SETPOINT_CHANNEL_DLC == payloadSize) && (true == gIsRemoteCtrlActive))
-    {
-        const SpeedData* motorSpeedData = reinterpret_cast<const SpeedData*>(payload);
-        DifferentialDrive::getInstance().setLinearSpeed(motorSpeedData->left, motorSpeedData->right);
-    }
-}
-=======
-/* MIT License
- *
- * Copyright (c) 2023 Andreas Merkle <web@blue-andi.de>
- *
- * Permission is hereby granted, free of charge, to any person obtaining a copy
- * of this software and associated documentation files (the "Software"), to deal
- * in the Software without restriction, including without limitation the rights
- * to use, copy, modify, merge, publish, distribute, sublicense, and/or sell
- * copies of the Software, and to permit persons to whom the Software is
- * furnished to do so, subject to the following conditions:
- *
- * The above copyright notice and this permission notice shall be included in all
- * copies or substantial portions of the Software.
- *
- * THE SOFTWARE IS PROVIDED "AS IS", WITHOUT WARRANTY OF ANY KIND, EXPRESS OR
- * IMPLIED, INCLUDING BUT NOT LIMITED TO THE WARRANTIES OF MERCHANTABILITY,
- * FITNESS FOR A PARTICULAR PURPOSE AND NONINFRINGEMENT. IN NO EVENT SHALL THE
- * AUTHORS OR COPYRIGHT HOLDERS BE LIABLE FOR ANY CLAIM, DAMAGES OR OTHER
- * LIABILITY, WHETHER IN AN ACTION OF CONTRACT, TORT OR OTHERWISE, ARISING FROM,
- * OUT OF OR IN CONNECTION WITH THE SOFTWARE OR THE USE OR OTHER DEALINGS IN THE
- * SOFTWARE.
- */
-
-/*******************************************************************************
-    DESCRIPTION
-*******************************************************************************/
-/**
- * @brief  RemoteControl application
- * @author Andreas Merkle <web@blue-andi.de>
- */
-
-/******************************************************************************
- * Includes
- *****************************************************************************/
-#include "App.h"
-#include "StartupState.h"
-#include "RemoteCtrlState.h"
-#include <Board.h>
-#include <Speedometer.h>
-#include <DifferentialDrive.h>
-#include <Odometry.h>
-#include <Board.h>
-#include <Util.h>
-
-/******************************************************************************
- * Compiler Switches
- *****************************************************************************/
-
-/******************************************************************************
- * Macros
- *****************************************************************************/
-
-/******************************************************************************
- * Types and classes
- *****************************************************************************/
-
-/******************************************************************************
- * Prototypes
- *****************************************************************************/
-
-static void App_cmdChannelCallback(const uint8_t* payload, const uint8_t payloadSize, void* userData);
-static void App_motorSpeedsChannelCallback(const uint8_t* payload, const uint8_t payloadSize, void* userData);
-
-/******************************************************************************
- * Local Variables
- *****************************************************************************/
-
-/** Only in remote control state its possible to control the robot. */
-static bool gIsRemoteCtrlActive = false;
-
-/******************************************************************************
- * Public Methods
- *****************************************************************************/
-
-void App::setup()
-{
-    Board::getInstance().init();
-
-    m_systemStateMachine.setState(&StartupState::getInstance());
-    m_controlInterval.start(DIFFERENTIAL_DRIVE_CONTROL_PERIOD);
-    m_sendLineSensorsDataInterval.start(SEND_LINE_SENSORS_DATA_PERIOD);
-
-    /* Remote control commands/responses */
-    m_smpServer.subscribeToChannel(COMMAND_CHANNEL_NAME, App_cmdChannelCallback);
-    m_smpChannelIdRemoteCtrlRsp =
-        m_smpServer.createChannel(COMMAND_RESPONSE_CHANNEL_NAME, COMMAND_RESPONSE_CHANNEL_DLC);
-
-    /* Receiving linear motor speed left/right */
-    m_smpServer.subscribeToChannel(SPEED_SETPOINT_CHANNEL_NAME, App_motorSpeedsChannelCallback);
-
-    /* Providing line sensor data */
-    m_smpChannelIdLineSensors = m_smpServer.createChannel(LINE_SENSOR_CHANNEL_NAME, LINE_SENSOR_CHANNEL_DLC);
-}
-
-void App::loop()
-{
-    m_smpServer.process(millis());
-    Speedometer::getInstance().process();
-
-    if (true == m_controlInterval.isTimeout())
-    {
-        DifferentialDrive::getInstance().process(DIFFERENTIAL_DRIVE_CONTROL_PERIOD);
-
-        /* The odometry unit needs to detect motor speed changes to be able to
-         * calculate correct values. Therefore it shall be processed right after
-         * the differential drive control.
-         */
-        Odometry::getInstance().process();
-
-        m_controlInterval.restart();
-    }
-
-    m_systemStateMachine.process();
-
-    /* Determine whether the robot can be remote controlled or not. */
-    if (&RemoteCtrlState::getInstance() == m_systemStateMachine.getState())
-    {
-        gIsRemoteCtrlActive = true;
-    }
-    else
-    {
-        gIsRemoteCtrlActive = false;
-    }
-
-    /* Send periodically line sensor data. */
-    if (true == m_sendLineSensorsDataInterval.isTimeout())
-    {
-        sendLineSensorsData();
-
-        m_sendLineSensorsDataInterval.restart();
-    }
-
-    /* Send remote control command responses. */
-    sendRemoteControlResponses();
-}
-
-/******************************************************************************
- * Protected Methods
- *****************************************************************************/
-
-/******************************************************************************
- * Private Methods
- *****************************************************************************/
-
-void App::sendRemoteControlResponses()
-{
-    RemoteCtrlState::RspId remoteControlRspId = RemoteCtrlState::getInstance().getCmdRsp();
-
-    /* Send only on change. */
-    if (remoteControlRspId != m_lastRemoteControlRspId)
-    {
-        const CommandResponse* payload = reinterpret_cast<const CommandResponse*>(&remoteControlRspId);
-
-        (void)m_smpServer.sendData(m_smpChannelIdRemoteCtrlRsp, reinterpret_cast<uint8_t*>(&payload), sizeof(payload));
-
-        m_lastRemoteControlRspId = remoteControlRspId;
-    }
-}
-
-void App::sendLineSensorsData() const
-{
-    ILineSensors&   lineSensors      = Board::getInstance().getLineSensors();
-    uint8_t         maxLineSensors   = lineSensors.getNumLineSensors();
-    const uint16_t* lineSensorValues = lineSensors.getSensorValues();
-    uint8_t         lineSensorIdx    = 0U;
-    LineSensorData  payload;
-
-    if (LINE_SENSOR_CHANNEL_DLC == maxLineSensors * sizeof(uint16_t))
-    {
-        while (maxLineSensors > lineSensorIdx)
-        {
-            payload.lineSensorData[lineSensorIdx] = lineSensorValues[lineSensorIdx];
-
-            ++lineSensorIdx;
-        }
-    }
-
-    (void)m_smpServer.sendData(m_smpChannelIdLineSensors, reinterpret_cast<uint8_t*>(&payload), sizeof(payload));
-}
-
-/******************************************************************************
- * External Functions
- *****************************************************************************/
-
-/******************************************************************************
- * Local Functions
- *****************************************************************************/
-
-/**
- * Receives remote control commands over SerialMuxProt channel.
- *
- * @param[in] payload       Command id
- * @param[in] payloadSize   Size of command id
  * @param[in] userData      User data
  */
 static void App_cmdChannelCallback(const uint8_t* payload, const uint8_t payloadSize, void* userData)
@@ -445,5 +219,4 @@
         const SpeedData* motorSpeedData = reinterpret_cast<const SpeedData*>(payload);
         DifferentialDrive::getInstance().setLinearSpeed(motorSpeedData->left, motorSpeedData->right);
     }
-}
->>>>>>> 847d3b9f
+}