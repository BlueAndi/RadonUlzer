--- conflicted
+++ resolved
@@ -1,123 +1,3 @@
-<<<<<<< HEAD
-/* MIT License
- *
- * Copyright (c) 2023 Andreas Merkle <web@blue-andi.de>
- *
- * Permission is hereby granted, free of charge, to any person obtaining a copy
- * of this software and associated documentation files (the "Software"), to deal
- * in the Software without restriction, including without limitation the rights
- * to use, copy, modify, merge, publish, distribute, sublicense, and/or sell
- * copies of the Software, and to permit persons to whom the Software is
- * furnished to do so, subject to the following conditions:
- *
- * The above copyright notice and this permission notice shall be included in all
- * copies or substantial portions of the Software.
- *
- * THE SOFTWARE IS PROVIDED "AS IS", WITHOUT WARRANTY OF ANY KIND, EXPRESS OR
- * IMPLIED, INCLUDING BUT NOT LIMITED TO THE WARRANTIES OF MERCHANTABILITY,
- * FITNESS FOR A PARTICULAR PURPOSE AND NONINFRINGEMENT. IN NO EVENT SHALL THE
- * AUTHORS OR COPYRIGHT HOLDERS BE LIABLE FOR ANY CLAIM, DAMAGES OR OTHER
- * LIABILITY, WHETHER IN AN ACTION OF CONTRACT, TORT OR OTHERWISE, ARISING FROM,
- * OUT OF OR IN CONNECTION WITH THE SOFTWARE OR THE USE OR OTHER DEALINGS IN THE
- * SOFTWARE.
- */
-
-/*******************************************************************************
-    DESCRIPTION
-*******************************************************************************/
-/**
- * @brief  Calibration state
- * @author Andreas Merkle <web@blue-andi.de>
- */
-
-/******************************************************************************
- * Includes
- *****************************************************************************/
-#include "ErrorState.h"
-#include <Board.h>
-#include <StateMachine.h>
-#include "MotorSpeedCalibrationState.h"
-
-/******************************************************************************
- * Compiler Switches
- *****************************************************************************/
-
-/******************************************************************************
- * Macros
- *****************************************************************************/
-
-/******************************************************************************
- * Types and classes
- *****************************************************************************/
-
-/******************************************************************************
- * Prototypes
- *****************************************************************************/
-
-/******************************************************************************
- * Local Variables
- *****************************************************************************/
-
-/******************************************************************************
- * Public Methods
- *****************************************************************************/
-
-void ErrorState::entry()
-{
-    IDisplay& display = Board::getInstance().getDisplay();
-
-    display.clear();
-    display.print("Error");
-    display.gotoXY(0, 1);
-    display.print(m_errorMsg);
-}
-
-void ErrorState::process(StateMachine& sm)
-{
-    IButton& buttonA = Board::getInstance().getButtonA();
-
-    /* Restart calibration? */
-    if (true == buttonA.isPressed())
-    {
-        buttonA.waitForRelease();
-        sm.setState(&MotorSpeedCalibrationState::getInstance());
-    }
-}
-
-void ErrorState::exit()
-{
-    /* Nothing to do. */
-}
-
-void ErrorState::setErrorMsg(const char* msg)
-{
-    if (nullptr == msg)
-    {
-        m_errorMsg[0] = '\0';
-    }
-    else
-    {
-        strncpy(m_errorMsg, msg, ERROR_MSG_SIZE - 1);
-        m_errorMsg[ERROR_MSG_SIZE - 1] = '\0';
-    }
-}
-
-/******************************************************************************
- * Protected Methods
- *****************************************************************************/
-
-/******************************************************************************
- * Private Methods
- *****************************************************************************/
-
-/******************************************************************************
- * External Functions
- *****************************************************************************/
-
-/******************************************************************************
- * Local Functions
- *****************************************************************************/
-=======
 /* MIT License
  *
  * Copyright (c) 2023 Andreas Merkle <web@blue-andi.de>
@@ -235,5 +115,4 @@
 
 /******************************************************************************
  * Local Functions
- *****************************************************************************/
->>>>>>> 7fec3823
+ *****************************************************************************/