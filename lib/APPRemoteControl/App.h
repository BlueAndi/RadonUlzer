<<<<<<< HEAD
/* MIT License
 *
 * Copyright (c) 2023 Andreas Merkle <web@blue-andi.de>
 *
 * Permission is hereby granted, free of charge, to any person obtaining a copy
 * of this software and associated documentation files (the "Software"), to deal
 * in the Software without restriction, including without limitation the rights
 * to use, copy, modify, merge, publish, distribute, sublicense, and/or sell
 * copies of the Software, and to permit persons to whom the Software is
 * furnished to do so, subject to the following conditions:
 *
 * The above copyright notice and this permission notice shall be included in all
 * copies or substantial portions of the Software.
 *
 * THE SOFTWARE IS PROVIDED "AS IS", WITHOUT WARRANTY OF ANY KIND, EXPRESS OR
 * IMPLIED, INCLUDING BUT NOT LIMITED TO THE WARRANTIES OF MERCHANTABILITY,
 * FITNESS FOR A PARTICULAR PURPOSE AND NONINFRINGEMENT. IN NO EVENT SHALL THE
 * AUTHORS OR COPYRIGHT HOLDERS BE LIABLE FOR ANY CLAIM, DAMAGES OR OTHER
 * LIABILITY, WHETHER IN AN ACTION OF CONTRACT, TORT OR OTHERWISE, ARISING FROM,
 * OUT OF OR IN CONNECTION WITH THE SOFTWARE OR THE USE OR OTHER DEALINGS IN THE
 * SOFTWARE.
 */

/*******************************************************************************
    DESCRIPTION
*******************************************************************************/
/**
 * @brief  RemoteControl application
 * @author Andreas Merkle <web@blue-andi.de>
 *
 * @addtogroup Application
 *
 * @{
 */

#ifndef APP_H
#define APP_H

/******************************************************************************
 * Compile Switches
 *****************************************************************************/

/******************************************************************************
 * Includes
 *****************************************************************************/
#include <StateMachine.h>
#include <SimpleTimer.h>
#include <SerialMuxProtServer.hpp>
#include "SerialMuxChannels.h"
#include "RemoteCtrlState.h"

/******************************************************************************
 * Macros
 *****************************************************************************/

/******************************************************************************
 * Types and Classes
 *****************************************************************************/

/** The remote control application. */
class App
{
public:
    /**
     * Construct the remote control application.
     */
    App() :
        m_systemStateMachine(),
        m_controlInterval(),
        m_sendLineSensorsDataInterval(),
        m_smpServer(Serial),
        m_smpChannelIdRemoteCtrlRsp(0U),
        m_smpChannelIdLineSensors(0U),
        m_lastRemoteControlRspId(RemoteCtrlState::RSP_ID_OK)
    {
    }

    /**
     * Destroy the remote control application.
     */
    ~App()
    {
    }

    /**
     * Setup the application.
     */
    void setup();

    /**
     * Process the application periodically.
     */
    void loop();

private:
    /** Differential drive control period in ms. */
    static const uint32_t DIFFERENTIAL_DRIVE_CONTROL_PERIOD = 5;

    /** Sending Data period in ms. */
    static const uint32_t SEND_LINE_SENSORS_DATA_PERIOD = 20;

    /** The system state machine. */
    StateMachine m_systemStateMachine;

    /** Timer used for differential drive control processing. */
    SimpleTimer m_controlInterval;

    /** Timer used for sending data periodically. */
    SimpleTimer m_sendLineSensorsDataInterval;

    /**
     * SerialMuxProt Server Instance
     *
     * @tparam tMaxChannels set to MAX_CHANNELS, defined in SerialMuxChannels.h.
     */
    SerialMuxProtServer<MAX_CHANNELS> m_smpServer;

    /** Channel id sending remote control command responses. */
    uint8_t m_smpChannelIdRemoteCtrlRsp;

    /** Channel id sending line sensors data. */
    uint8_t m_smpChannelIdLineSensors;

    /** Last remote control response id */
    RemoteCtrlState::RspId m_lastRemoteControlRspId;

    /* Not allowed. */
    App(const App& app);            /**< Copy construction of an instance. */
    App& operator=(const App& app); /**< Assignment of an instance. */

    /**
     * Send remote control command responses on change.
     */
    void sendRemoteControlResponses();

    /**
     * Send line sensors data via SerialMuxProt.
     */
    void sendLineSensorsData() const;
};

/******************************************************************************
 * Functions
 *****************************************************************************/

#endif /* APP_H */
/** @} */
=======
/* MIT License
 *
 * Copyright (c) 2023 Andreas Merkle <web@blue-andi.de>
 *
 * Permission is hereby granted, free of charge, to any person obtaining a copy
 * of this software and associated documentation files (the "Software"), to deal
 * in the Software without restriction, including without limitation the rights
 * to use, copy, modify, merge, publish, distribute, sublicense, and/or sell
 * copies of the Software, and to permit persons to whom the Software is
 * furnished to do so, subject to the following conditions:
 *
 * The above copyright notice and this permission notice shall be included in all
 * copies or substantial portions of the Software.
 *
 * THE SOFTWARE IS PROVIDED "AS IS", WITHOUT WARRANTY OF ANY KIND, EXPRESS OR
 * IMPLIED, INCLUDING BUT NOT LIMITED TO THE WARRANTIES OF MERCHANTABILITY,
 * FITNESS FOR A PARTICULAR PURPOSE AND NONINFRINGEMENT. IN NO EVENT SHALL THE
 * AUTHORS OR COPYRIGHT HOLDERS BE LIABLE FOR ANY CLAIM, DAMAGES OR OTHER
 * LIABILITY, WHETHER IN AN ACTION OF CONTRACT, TORT OR OTHERWISE, ARISING FROM,
 * OUT OF OR IN CONNECTION WITH THE SOFTWARE OR THE USE OR OTHER DEALINGS IN THE
 * SOFTWARE.
 */

/*******************************************************************************
    DESCRIPTION
*******************************************************************************/
/**
 * @brief  RemoteControl application
 * @author Andreas Merkle <web@blue-andi.de>
 *
 * @addtogroup Application
 *
 * @{
 */

#ifndef APP_H
#define APP_H

/******************************************************************************
 * Compile Switches
 *****************************************************************************/

/******************************************************************************
 * Includes
 *****************************************************************************/
#include <StateMachine.h>
#include <SimpleTimer.h>
#include <SerialMuxProtServer.hpp>
#include "SerialMuxChannels.h"
#include "RemoteCtrlState.h"

/******************************************************************************
 * Macros
 *****************************************************************************/

/******************************************************************************
 * Types and Classes
 *****************************************************************************/

/** The remote control application. */
class App
{
public:
    /**
     * Construct the remote control application.
     */
    App() :
        m_systemStateMachine(),
        m_controlInterval(),
        m_sendLineSensorsDataInterval(),
        m_smpServer(Serial),
        m_smpChannelIdRemoteCtrlRsp(0U),
        m_smpChannelIdLineSensors(0U),
        m_lastRemoteControlRspId(RemoteCtrlState::RSP_ID_OK)
    {
    }

    /**
     * Destroy the remote control application.
     */
    ~App()
    {
    }

    /**
     * Setup the application.
     */
    void setup();

    /**
     * Process the application periodically.
     */
    void loop();

private:
    /** Baudrate for Serial Communication */
    static const uint32_t SERIAL_BAUDRATE = 115200U;

    /** Differential drive control period in ms. */
    static const uint32_t DIFFERENTIAL_DRIVE_CONTROL_PERIOD = 5;

    /** Sending Data period in ms. */
    static const uint32_t SEND_LINE_SENSORS_DATA_PERIOD = 20;

    /** The system state machine. */
    StateMachine m_systemStateMachine;

    /** Timer used for differential drive control processing. */
    SimpleTimer m_controlInterval;

    /** Timer used for sending data periodically. */
    SimpleTimer m_sendLineSensorsDataInterval;

    /**
     * SerialMuxProt Server Instance
     *
     * @tparam tMaxChannels set to MAX_CHANNELS, defined in SerialMuxChannels.h.
     */
    SerialMuxProtServer<MAX_CHANNELS> m_smpServer;

    /** Channel id sending remote control command responses. */
    uint8_t m_smpChannelIdRemoteCtrlRsp;

    /** Channel id sending line sensors data. */
    uint8_t m_smpChannelIdLineSensors;

    /** Last remote control response id */
    RemoteCtrlState::RspId m_lastRemoteControlRspId;

    /* Not allowed. */
    App(const App& app);            /**< Copy construction of an instance. */
    App& operator=(const App& app); /**< Assignment of an instance. */

    /**
     * Send remote control command responses on change.
     */
    void sendRemoteControlResponses();

    /**
     * Send line sensors data via SerialMuxProt.
     */
    void sendLineSensorsData() const;
};

/******************************************************************************
 * Functions
 *****************************************************************************/

#endif /* APP_H */
/** @} */
>>>>>>> 28d829f5
<|MERGE_RESOLUTION|>--- conflicted
+++ resolved
@@ -1,152 +1,3 @@
-<<<<<<< HEAD
-/* MIT License
- *
- * Copyright (c) 2023 Andreas Merkle <web@blue-andi.de>
- *
- * Permission is hereby granted, free of charge, to any person obtaining a copy
- * of this software and associated documentation files (the "Software"), to deal
- * in the Software without restriction, including without limitation the rights
- * to use, copy, modify, merge, publish, distribute, sublicense, and/or sell
- * copies of the Software, and to permit persons to whom the Software is
- * furnished to do so, subject to the following conditions:
- *
- * The above copyright notice and this permission notice shall be included in all
- * copies or substantial portions of the Software.
- *
- * THE SOFTWARE IS PROVIDED "AS IS", WITHOUT WARRANTY OF ANY KIND, EXPRESS OR
- * IMPLIED, INCLUDING BUT NOT LIMITED TO THE WARRANTIES OF MERCHANTABILITY,
- * FITNESS FOR A PARTICULAR PURPOSE AND NONINFRINGEMENT. IN NO EVENT SHALL THE
- * AUTHORS OR COPYRIGHT HOLDERS BE LIABLE FOR ANY CLAIM, DAMAGES OR OTHER
- * LIABILITY, WHETHER IN AN ACTION OF CONTRACT, TORT OR OTHERWISE, ARISING FROM,
- * OUT OF OR IN CONNECTION WITH THE SOFTWARE OR THE USE OR OTHER DEALINGS IN THE
- * SOFTWARE.
- */
-
-/*******************************************************************************
-    DESCRIPTION
-*******************************************************************************/
-/**
- * @brief  RemoteControl application
- * @author Andreas Merkle <web@blue-andi.de>
- *
- * @addtogroup Application
- *
- * @{
- */
-
-#ifndef APP_H
-#define APP_H
-
-/******************************************************************************
- * Compile Switches
- *****************************************************************************/
-
-/******************************************************************************
- * Includes
- *****************************************************************************/
-#include <StateMachine.h>
-#include <SimpleTimer.h>
-#include <SerialMuxProtServer.hpp>
-#include "SerialMuxChannels.h"
-#include "RemoteCtrlState.h"
-
-/******************************************************************************
- * Macros
- *****************************************************************************/
-
-/******************************************************************************
- * Types and Classes
- *****************************************************************************/
-
-/** The remote control application. */
-class App
-{
-public:
-    /**
-     * Construct the remote control application.
-     */
-    App() :
-        m_systemStateMachine(),
-        m_controlInterval(),
-        m_sendLineSensorsDataInterval(),
-        m_smpServer(Serial),
-        m_smpChannelIdRemoteCtrlRsp(0U),
-        m_smpChannelIdLineSensors(0U),
-        m_lastRemoteControlRspId(RemoteCtrlState::RSP_ID_OK)
-    {
-    }
-
-    /**
-     * Destroy the remote control application.
-     */
-    ~App()
-    {
-    }
-
-    /**
-     * Setup the application.
-     */
-    void setup();
-
-    /**
-     * Process the application periodically.
-     */
-    void loop();
-
-private:
-    /** Differential drive control period in ms. */
-    static const uint32_t DIFFERENTIAL_DRIVE_CONTROL_PERIOD = 5;
-
-    /** Sending Data period in ms. */
-    static const uint32_t SEND_LINE_SENSORS_DATA_PERIOD = 20;
-
-    /** The system state machine. */
-    StateMachine m_systemStateMachine;
-
-    /** Timer used for differential drive control processing. */
-    SimpleTimer m_controlInterval;
-
-    /** Timer used for sending data periodically. */
-    SimpleTimer m_sendLineSensorsDataInterval;
-
-    /**
-     * SerialMuxProt Server Instance
-     *
-     * @tparam tMaxChannels set to MAX_CHANNELS, defined in SerialMuxChannels.h.
-     */
-    SerialMuxProtServer<MAX_CHANNELS> m_smpServer;
-
-    /** Channel id sending remote control command responses. */
-    uint8_t m_smpChannelIdRemoteCtrlRsp;
-
-    /** Channel id sending line sensors data. */
-    uint8_t m_smpChannelIdLineSensors;
-
-    /** Last remote control response id */
-    RemoteCtrlState::RspId m_lastRemoteControlRspId;
-
-    /* Not allowed. */
-    App(const App& app);            /**< Copy construction of an instance. */
-    App& operator=(const App& app); /**< Assignment of an instance. */
-
-    /**
-     * Send remote control command responses on change.
-     */
-    void sendRemoteControlResponses();
-
-    /**
-     * Send line sensors data via SerialMuxProt.
-     */
-    void sendLineSensorsData() const;
-};
-
-/******************************************************************************
- * Functions
- *****************************************************************************/
-
-#endif /* APP_H */
-/** @} */
-=======
 /* MIT License
  *
  * Copyright (c) 2023 Andreas Merkle <web@blue-andi.de>
@@ -296,5 +147,4 @@
  *****************************************************************************/
 
 #endif /* APP_H */
-/** @} */
->>>>>>> 28d829f5
+/** @} */