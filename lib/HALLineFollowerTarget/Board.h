<<<<<<< HEAD
/* MIT License
 *
 * Copyright (c) 2023 Andreas Merkle <web@blue-andi.de>
 *
 * Permission is hereby granted, free of charge, to any person obtaining a copy
 * of this software and associated documentation files (the "Software"), to deal
 * in the Software without restriction, including without limitation the rights
 * to use, copy, modify, merge, publish, distribute, sublicense, and/or sell
 * copies of the Software, and to permit persons to whom the Software is
 * furnished to do so, subject to the following conditions:
 *
 * The above copyright notice and this permission notice shall be included in all
 * copies or substantial portions of the Software.
 *
 * THE SOFTWARE IS PROVIDED "AS IS", WITHOUT WARRANTY OF ANY KIND, EXPRESS OR
 * IMPLIED, INCLUDING BUT NOT LIMITED TO THE WARRANTIES OF MERCHANTABILITY,
 * FITNESS FOR A PARTICULAR PURPOSE AND NONINFRINGEMENT. IN NO EVENT SHALL THE
 * AUTHORS OR COPYRIGHT HOLDERS BE LIABLE FOR ANY CLAIM, DAMAGES OR OTHER
 * LIABILITY, WHETHER IN AN ACTION OF CONTRACT, TORT OR OTHERWISE, ARISING FROM,
 * OUT OF OR IN CONNECTION WITH THE SOFTWARE OR THE USE OR OTHER DEALINGS IN THE
 * SOFTWARE.
 */

/*******************************************************************************
    DESCRIPTION
*******************************************************************************/
/**
 * @brief  The physical robot board realization.
 * @author Andreas Merkle <web@blue-andi.de>
 * 
 * @addtogroup HALTarget
 *
 * @{
 */
#ifndef BOARD_H
#define BOARD_H

/******************************************************************************
 * Compile Switches
 *****************************************************************************/

/******************************************************************************
 * Includes
 *****************************************************************************/
#include <stdint.h>
#include <ButtonA.h>
#include <ButtonB.h>
#include <ButtonC.h>
#include <Buzzer.h>
#include <Display.h>
#include <Encoders.h>
#include <LineSensors.h>
#include <Motors.h>
#include <LedRed.h>
#include <LedYellow.h>
#include <LedGreen.h>
#include <ProximitySensors.h>

/******************************************************************************
 * Macros
 *****************************************************************************/

/******************************************************************************
 * Types and Classes
 *****************************************************************************/

/**
 * The concrete physical board.
 */
class Board
{
public:

    /**
     * Get board instance.
     * 
     * @return Board instance
     */
    static Board& getInstance()
    {
        static Board instance; /* idiom */

        return instance;
    }

    /**
     * Initialize the hardware.
     */
    void init();

    /**
     * Get button A driver.
     *
     * @return Button A driver.
     */
    IButton& getButtonA()
    {
        return m_buttonA;
    }

    /**
     * Get button B driver.
     *
     * @return Button B driver.
     */
    IButton& getButtonB()
    {
        return m_buttonB;
    }

    /**
     * Get button C driver.
     *
     * @return Button C driver.
     */
    IButton& getButtonC()
    {
        return m_buttonC;
    }

    /**
     * Get buzzer driver.
     *
     * @return Buzzer driver.
     */
    IBuzzer& getBuzzer()
    {
        return m_buzzer;
    }

    /**
     * Get LCD driver.
     *
     * @return LCD driver.
     */
    IDisplay& getDisplay()
    {
        return m_display;
    }

    /**
     * Get encoders.
     *
     * @return Encoders driver.
     */
    IEncoders& getEncoders()
    {
        return m_encoders;
    }

    /**
     * Get line sensors driver.
     *
     * @return Line sensor driver.
     */
    ILineSensors& getLineSensors()
    {
        return m_lineSensors;
    }

    /**
     * Get motor driver.
     *
     * @return Motor driver.
     */
    IMotors& getMotors()
    {
        return m_motors;
    }

    /**
     * Get red LED driver.
     *
     * @return Red LED driver.
     */
    ILed& getRedLed()
    {
        return m_ledRed;
    }

    /**
     * Get yellow LED driver.
     *
     * @return Yellow LED driver.
     */
    ILed& getYellowLed()
    {
        return m_ledYellow;
    }

    /**
     * Get green LED driver.
     *
     * @return Green LED driver.
     */
    ILed& getGreenLed()
    {
        return m_ledGreen;
    }

    /**
     * Get proximity sensors driver.
     * 
     * @return Proximity sensors driver
     */
    IProximitySensors& getProximitySensors()
    {
        return m_proximitySensors;
    }

protected:

private:

    /** Button A driver */
    ButtonA m_buttonA;

    /** Button B driver */
    ButtonB m_buttonB;

    /** Button C driver */
    ButtonC m_buttonC;

    /** Buzzer driver */
    Buzzer m_buzzer;

    /** Display driver */
    Display m_display;

    /** Encoders driver */
    Encoders m_encoders;

    /** Line sensors driver */
    LineSensors m_lineSensors;

    /** Motors driver */
    Motors m_motors;

    /** Red LED driver */
    LedRed m_ledRed;

    /** Yellow LED driver */
    LedYellow m_ledYellow;

    /** Green LED driver */
    LedGreen m_ledGreen;

    /** Proximity sensors */
    ProximitySensors m_proximitySensors;

    /**
     * Constructs the concrete board.
     */
    Board() :
        m_buttonA(),
        m_buttonB(),
        m_buttonC(),
        m_buzzer(),
        m_display(),
        m_encoders(),
        m_lineSensors(),
        m_motors(),
        m_ledRed(),
        m_ledYellow(),
        m_ledGreen(),
        m_proximitySensors()
    {
    }

    /**
     * Destroys the concrete board.
     */
    ~Board()
    {
    }

};

/******************************************************************************
 * Functions
 *****************************************************************************/

#endif /* BOARD_H */
=======
/* MIT License
 *
 * Copyright (c) 2023 Andreas Merkle <web@blue-andi.de>
 *
 * Permission is hereby granted, free of charge, to any person obtaining a copy
 * of this software and associated documentation files (the "Software"), to deal
 * in the Software without restriction, including without limitation the rights
 * to use, copy, modify, merge, publish, distribute, sublicense, and/or sell
 * copies of the Software, and to permit persons to whom the Software is
 * furnished to do so, subject to the following conditions:
 *
 * The above copyright notice and this permission notice shall be included in all
 * copies or substantial portions of the Software.
 *
 * THE SOFTWARE IS PROVIDED "AS IS", WITHOUT WARRANTY OF ANY KIND, EXPRESS OR
 * IMPLIED, INCLUDING BUT NOT LIMITED TO THE WARRANTIES OF MERCHANTABILITY,
 * FITNESS FOR A PARTICULAR PURPOSE AND NONINFRINGEMENT. IN NO EVENT SHALL THE
 * AUTHORS OR COPYRIGHT HOLDERS BE LIABLE FOR ANY CLAIM, DAMAGES OR OTHER
 * LIABILITY, WHETHER IN AN ACTION OF CONTRACT, TORT OR OTHERWISE, ARISING FROM,
 * OUT OF OR IN CONNECTION WITH THE SOFTWARE OR THE USE OR OTHER DEALINGS IN THE
 * SOFTWARE.
 */

/*******************************************************************************
    DESCRIPTION
*******************************************************************************/
/**
 * @brief  The physical robot board realization.
 * @author Andreas Merkle <web@blue-andi.de>
 * 
 * @addtogroup HALTarget
 *
 * @{
 */
#ifndef BOARD_H
#define BOARD_H

/******************************************************************************
 * Compile Switches
 *****************************************************************************/

/******************************************************************************
 * Includes
 *****************************************************************************/
#include <stdint.h>
#include <IBoard.h>
#include <ButtonA.h>
#include <ButtonB.h>
#include <ButtonC.h>
#include <Buzzer.h>
#include <Display.h>
#include <Encoders.h>
#include <LineSensors.h>
#include <Motors.h>
#include <LedRed.h>
#include <LedYellow.h>
#include <LedGreen.h>
#include <ProximitySensors.h>

/******************************************************************************
 * Macros
 *****************************************************************************/

/******************************************************************************
 * Types and Classes
 *****************************************************************************/

/**
 * The concrete physical board.
 */
class Board : public IBoard
{
public:

    /**
     * Get board instance.
     * 
     * @return Board instance
     */
    static Board& getInstance()
    {
        static Board instance; /* idiom */

        return instance;
    }

    /**
     * Initialize the hardware.
     */
    void init() final;

    /**
     * Get button A driver.
     *
     * @return Button A driver.
     */
    IButton& getButtonA() final
    {
        return m_buttonA;
    }

    /**
     * Get button B driver.
     *
     * @return Button B driver.
     */
    IButton& getButtonB() final
    {
        return m_buttonB;
    }

    /**
     * Get button C driver.
     *
     * @return Button C driver.
     */
    IButton& getButtonC() final
    {
        return m_buttonC;
    }

    /**
     * Get buzzer driver.
     *
     * @return Buzzer driver.
     */
    IBuzzer& getBuzzer() final
    {
        return m_buzzer;
    }

    /**
     * Get LCD driver.
     *
     * @return LCD driver.
     */
    IDisplay& getDisplay() final
    {
        return m_display;
    }

    /**
     * Get encoders.
     *
     * @return Encoders driver.
     */
    IEncoders& getEncoders() final
    {
        return m_encoders;
    }

    /**
     * Get line sensors driver.
     *
     * @return Line sensor driver.
     */
    ILineSensors& getLineSensors() final
    {
        return m_lineSensors;
    }

    /**
     * Get motor driver.
     *
     * @return Motor driver.
     */
    IMotors& getMotors() final
    {
        return m_motors;
    }

    /**
     * Get red LED driver.
     *
     * @return Red LED driver.
     */
    ILed& getRedLed() final
    {
        return m_ledRed;
    }

    /**
     * Get yellow LED driver.
     *
     * @return Yellow LED driver.
     */
    ILed& getYellowLed() final
    {
        return m_ledYellow;
    }

    /**
     * Get green LED driver.
     *
     * @return Green LED driver.
     */
    ILed& getGreenLed() final
    {
        return m_ledGreen;
    }

    /**
     * Get proximity sensors driver.
     * 
     * @return Proximity sensors driver
     */
    IProximitySensors& getProximitySensors() final
    {
        return m_proximitySensors;
    }

    /**
     * Process actuators and sensors.
     */
    void process() final
    {
        m_buzzer.process();
    }

protected:

private:

    /** Button A driver */
    ButtonA m_buttonA;

    /** Button B driver */
    ButtonB m_buttonB;

    /** Button C driver */
    ButtonC m_buttonC;

    /** Buzzer driver */
    Buzzer m_buzzer;

    /** Display driver */
    Display m_display;

    /** Encoders driver */
    Encoders m_encoders;

    /** Line sensors driver */
    LineSensors m_lineSensors;

    /** Motors driver */
    Motors m_motors;

    /** Red LED driver */
    LedRed m_ledRed;

    /** Red LED driver */
    LedYellow m_ledYellow;

    /** Red LED driver */
    LedGreen m_ledGreen;

    /** Proximity sensors */
    ProximitySensors m_proximitySensors;

    /**
     * Constructs the concrete board.
     */
    Board();

    /**
     * Destroys the concrete board.
     */
    ~Board()
    {
    }

};

/******************************************************************************
 * Functions
 *****************************************************************************/

#endif /* BOARD_H */
>>>>>>> d4af7401
/** @} */<|MERGE_RESOLUTION|>--- conflicted
+++ resolved
@@ -1,288 +1,3 @@
-<<<<<<< HEAD
-/* MIT License
- *
- * Copyright (c) 2023 Andreas Merkle <web@blue-andi.de>
- *
- * Permission is hereby granted, free of charge, to any person obtaining a copy
- * of this software and associated documentation files (the "Software"), to deal
- * in the Software without restriction, including without limitation the rights
- * to use, copy, modify, merge, publish, distribute, sublicense, and/or sell
- * copies of the Software, and to permit persons to whom the Software is
- * furnished to do so, subject to the following conditions:
- *
- * The above copyright notice and this permission notice shall be included in all
- * copies or substantial portions of the Software.
- *
- * THE SOFTWARE IS PROVIDED "AS IS", WITHOUT WARRANTY OF ANY KIND, EXPRESS OR
- * IMPLIED, INCLUDING BUT NOT LIMITED TO THE WARRANTIES OF MERCHANTABILITY,
- * FITNESS FOR A PARTICULAR PURPOSE AND NONINFRINGEMENT. IN NO EVENT SHALL THE
- * AUTHORS OR COPYRIGHT HOLDERS BE LIABLE FOR ANY CLAIM, DAMAGES OR OTHER
- * LIABILITY, WHETHER IN AN ACTION OF CONTRACT, TORT OR OTHERWISE, ARISING FROM,
- * OUT OF OR IN CONNECTION WITH THE SOFTWARE OR THE USE OR OTHER DEALINGS IN THE
- * SOFTWARE.
- */
-
-/*******************************************************************************
-    DESCRIPTION
-*******************************************************************************/
-/**
- * @brief  The physical robot board realization.
- * @author Andreas Merkle <web@blue-andi.de>
- * 
- * @addtogroup HALTarget
- *
- * @{
- */
-#ifndef BOARD_H
-#define BOARD_H
-
-/******************************************************************************
- * Compile Switches
- *****************************************************************************/
-
-/******************************************************************************
- * Includes
- *****************************************************************************/
-#include <stdint.h>
-#include <ButtonA.h>
-#include <ButtonB.h>
-#include <ButtonC.h>
-#include <Buzzer.h>
-#include <Display.h>
-#include <Encoders.h>
-#include <LineSensors.h>
-#include <Motors.h>
-#include <LedRed.h>
-#include <LedYellow.h>
-#include <LedGreen.h>
-#include <ProximitySensors.h>
-
-/******************************************************************************
- * Macros
- *****************************************************************************/
-
-/******************************************************************************
- * Types and Classes
- *****************************************************************************/
-
-/**
- * The concrete physical board.
- */
-class Board
-{
-public:
-
-    /**
-     * Get board instance.
-     * 
-     * @return Board instance
-     */
-    static Board& getInstance()
-    {
-        static Board instance; /* idiom */
-
-        return instance;
-    }
-
-    /**
-     * Initialize the hardware.
-     */
-    void init();
-
-    /**
-     * Get button A driver.
-     *
-     * @return Button A driver.
-     */
-    IButton& getButtonA()
-    {
-        return m_buttonA;
-    }
-
-    /**
-     * Get button B driver.
-     *
-     * @return Button B driver.
-     */
-    IButton& getButtonB()
-    {
-        return m_buttonB;
-    }
-
-    /**
-     * Get button C driver.
-     *
-     * @return Button C driver.
-     */
-    IButton& getButtonC()
-    {
-        return m_buttonC;
-    }
-
-    /**
-     * Get buzzer driver.
-     *
-     * @return Buzzer driver.
-     */
-    IBuzzer& getBuzzer()
-    {
-        return m_buzzer;
-    }
-
-    /**
-     * Get LCD driver.
-     *
-     * @return LCD driver.
-     */
-    IDisplay& getDisplay()
-    {
-        return m_display;
-    }
-
-    /**
-     * Get encoders.
-     *
-     * @return Encoders driver.
-     */
-    IEncoders& getEncoders()
-    {
-        return m_encoders;
-    }
-
-    /**
-     * Get line sensors driver.
-     *
-     * @return Line sensor driver.
-     */
-    ILineSensors& getLineSensors()
-    {
-        return m_lineSensors;
-    }
-
-    /**
-     * Get motor driver.
-     *
-     * @return Motor driver.
-     */
-    IMotors& getMotors()
-    {
-        return m_motors;
-    }
-
-    /**
-     * Get red LED driver.
-     *
-     * @return Red LED driver.
-     */
-    ILed& getRedLed()
-    {
-        return m_ledRed;
-    }
-
-    /**
-     * Get yellow LED driver.
-     *
-     * @return Yellow LED driver.
-     */
-    ILed& getYellowLed()
-    {
-        return m_ledYellow;
-    }
-
-    /**
-     * Get green LED driver.
-     *
-     * @return Green LED driver.
-     */
-    ILed& getGreenLed()
-    {
-        return m_ledGreen;
-    }
-
-    /**
-     * Get proximity sensors driver.
-     * 
-     * @return Proximity sensors driver
-     */
-    IProximitySensors& getProximitySensors()
-    {
-        return m_proximitySensors;
-    }
-
-protected:
-
-private:
-
-    /** Button A driver */
-    ButtonA m_buttonA;
-
-    /** Button B driver */
-    ButtonB m_buttonB;
-
-    /** Button C driver */
-    ButtonC m_buttonC;
-
-    /** Buzzer driver */
-    Buzzer m_buzzer;
-
-    /** Display driver */
-    Display m_display;
-
-    /** Encoders driver */
-    Encoders m_encoders;
-
-    /** Line sensors driver */
-    LineSensors m_lineSensors;
-
-    /** Motors driver */
-    Motors m_motors;
-
-    /** Red LED driver */
-    LedRed m_ledRed;
-
-    /** Yellow LED driver */
-    LedYellow m_ledYellow;
-
-    /** Green LED driver */
-    LedGreen m_ledGreen;
-
-    /** Proximity sensors */
-    ProximitySensors m_proximitySensors;
-
-    /**
-     * Constructs the concrete board.
-     */
-    Board() :
-        m_buttonA(),
-        m_buttonB(),
-        m_buttonC(),
-        m_buzzer(),
-        m_display(),
-        m_encoders(),
-        m_lineSensors(),
-        m_motors(),
-        m_ledRed(),
-        m_ledYellow(),
-        m_ledGreen(),
-        m_proximitySensors()
-    {
-    }
-
-    /**
-     * Destroys the concrete board.
-     */
-    ~Board()
-    {
-    }
-
-};
-
-/******************************************************************************
- * Functions
- *****************************************************************************/
-
-#endif /* BOARD_H */
-=======
 /* MIT License
  *
  * Copyright (c) 2023 Andreas Merkle <web@blue-andi.de>
@@ -561,5 +276,4 @@
  *****************************************************************************/
 
 #endif /* BOARD_H */
->>>>>>> d4af7401
 /** @} */