<<<<<<< HEAD
/* MIT License
 *
 * Copyright (c) 2023 Andreas Merkle <web@blue-andi.de>
 *
 * Permission is hereby granted, free of charge, to any person obtaining a copy
 * of this software and associated documentation files (the "Software"), to deal
 * in the Software without restriction, including without limitation the rights
 * to use, copy, modify, merge, publish, distribute, sublicense, and/or sell
 * copies of the Software, and to permit persons to whom the Software is
 * furnished to do so, subject to the following conditions:
 *
 * The above copyright notice and this permission notice shall be included in all
 * copies or substantial portions of the Software.
 *
 * THE SOFTWARE IS PROVIDED "AS IS", WITHOUT WARRANTY OF ANY KIND, EXPRESS OR
 * IMPLIED, INCLUDING BUT NOT LIMITED TO THE WARRANTIES OF MERCHANTABILITY,
 * FITNESS FOR A PARTICULAR PURPOSE AND NONINFRINGEMENT. IN NO EVENT SHALL THE
 * AUTHORS OR COPYRIGHT HOLDERS BE LIABLE FOR ANY CLAIM, DAMAGES OR OTHER
 * LIABILITY, WHETHER IN AN ACTION OF CONTRACT, TORT OR OTHERWISE, ARISING FROM,
 * OUT OF OR IN CONNECTION WITH THE SOFTWARE OR THE USE OR OTHER DEALINGS IN THE
 * SOFTWARE.
 */

/*******************************************************************************
    DESCRIPTION
*******************************************************************************/
/**
 * @brief  Calibration state
 * @author Andreas Merkle <web@blue-andi.de>
 */

/******************************************************************************
 * Includes
 *****************************************************************************/
#include "DrivingState.h"
#include <Board.h>
#include <Sound.h>
#include <DifferentialDrive.h>
#include <StateMachine.h>
#include <Odometry.h>
#include "ReadyState.h"
#include "ParameterSets.h"

/******************************************************************************
 * Compiler Switches
 *****************************************************************************/

/******************************************************************************
 * Macros
 *****************************************************************************/

/******************************************************************************
 * Types and classes
 *****************************************************************************/

/******************************************************************************
 * Prototypes
 *****************************************************************************/

/******************************************************************************
 * Local Variables
 *****************************************************************************/

/******************************************************************************
 * Public Methods
 *****************************************************************************/

void DrivingState::entry()
{
    const ParameterSets::ParameterSet& parSet    = ParameterSets::getInstance().getParameterSet();
    DifferentialDrive&                 diffDrive = DifferentialDrive::getInstance();
    const int16_t                      maxSpeed  = diffDrive.getMaxMotorSpeed(); /* [steps/s] */

    m_observationTimer.start(OBSERVATION_DURATION);
    m_pidProcessTime.start(0); /* Immediate */
    m_lineStatus  = LINE_STATUS_FIND_START_LINE;
    m_trackStatus = TRACK_STATUS_ON_TRACK; /* Assume that the robot is placed on track. */
    m_posMovAvg.clear();

    diffDrive.enable();

    /* Configure PID controller with selected parameter set. */
    m_topSpeed = parSet.topSpeed;
    m_pidCtrl.clear();
    m_pidCtrl.setPFactor(parSet.kPNumerator, parSet.kPDenominator);
    m_pidCtrl.setIFactor(parSet.kINumerator, parSet.kIDenominator);
    m_pidCtrl.setDFactor(parSet.kDNumerator, parSet.kDDenominator);
    m_pidCtrl.setSampleTime(PID_PROCESS_PERIOD);
    m_pidCtrl.setLimits(-maxSpeed, maxSpeed);
    m_pidCtrl.setDerivativeOnMeasurement(true);
}

void DrivingState::process(StateMachine& sm)
{
    ILineSensors&      lineSensors = Board::getInstance().getLineSensors();
    DifferentialDrive& diffDrive   = DifferentialDrive::getInstance();
    int16_t            position    = 0;

    /* Get the position of the line. */
    position = lineSensors.readLine();

    (void)m_posMovAvg.write(position);

    switch (m_trackStatus)
    {
    case TRACK_STATUS_ON_TRACK:
        processOnTrack(position, lineSensors.getSensorValues());
        break;

    case TRACK_STATUS_LOST:
        processTrackLost(position, lineSensors.getSensorValues());
        break;

    case TRACK_STATUS_FINISHED:
        /* Change to ready state. */
        sm.setState(&ReadyState::getInstance());
        break;

    default:
        /* Fatal error */
        diffDrive.setLinearSpeed(0, 0);
        Sound::playAlarm();
        sm.setState(&ReadyState::getInstance());
        break;
    }

    /* Max. time for finishing the track over? */
    if ((TRACK_STATUS_FINISHED != m_trackStatus) && (true == m_observationTimer.isTimeout()))
    {
        m_trackStatus = TRACK_STATUS_FINISHED;

        /* Stop motors immediately. Don't move this to a later position,
         * as this would extend the driven length.
         */
        diffDrive.setLinearSpeed(0, 0);

        Sound::playAlarm();
    }
}

void DrivingState::exit()
{
    DifferentialDrive& diffDrive = DifferentialDrive::getInstance();

    diffDrive.disable();
    m_observationTimer.stop();
    Board::getInstance().getYellowLed().enable(false);
}

/* PROTECTED METHODES *****************************************************************************/

/* PRIVATE METHODES *******************************************************************************/

void DrivingState::processOnTrack(int16_t position, const uint16_t* lineSensorValues)
{
    if (nullptr == lineSensorValues)
    {
        return;
    }

    /* Track lost just in this moment? */
    if (true == isTrackGapDetected(m_posMovAvg.getResult()))
    {
        m_trackStatus = TRACK_STATUS_LOST;

        /* Set mileage to 0, to be able to measure the max. distance, till
         * the track must be found again.
         */
        Odometry::getInstance().clearMileage();

        /* Show the operator that the track is lost visual. */
        Board::getInstance().getYellowLed().enable(true);
    }
    else
    {
        /* Detect start-/endline */
        if (true == isStartEndLineDetected(lineSensorValues))
        {
            /* Start line detected? */
            if (LINE_STATUS_FIND_START_LINE == m_lineStatus)
            {
                m_lineStatus = LINE_STATUS_START_LINE_DETECTED;

                Sound::playBeep();

                /* Measure the lap time and use as start point the detected start line. */
                m_lapTime.start(0);
            }
            /* End line detected */
            else if (LINE_STATUS_FIND_END_LINE == m_lineStatus)
            {
                DifferentialDrive& diffDrive = DifferentialDrive::getInstance();

                /* Stop motors immediately. Don't move this to a later position,
                 * as this would extend the driven length.
                 */
                diffDrive.setLinearSpeed(0, 0);

                Sound::playBeep();
                m_trackStatus = TRACK_STATUS_FINISHED;

                /* Calculate lap time and show it*/
                ReadyState::getInstance().setLapTime(m_lapTime.getCurrentDuration());
            }
            else
            {
                ;
            }
        }
        else if (LINE_STATUS_START_LINE_DETECTED == m_lineStatus)
        {
            m_lineStatus = LINE_STATUS_FIND_END_LINE;
        }
        else
        {
            ;
        }

        if (TRACK_STATUS_FINISHED != m_trackStatus)
        {
            if (true == m_pidProcessTime.isTimeout())
            {
                adaptDriving(position);

                m_pidProcessTime.start(PID_PROCESS_PERIOD);
            }
        }
    }
}

void DrivingState::processTrackLost(int16_t position, const uint16_t* lineSensorValues)
{
    DifferentialDrive& diffDrive = DifferentialDrive::getInstance();

    if (nullptr == lineSensorValues)
    {
        return;
    }

    /* Back on track? */
    if (false == isTrackGapDetected(position))
    {
        m_trackStatus = TRACK_STATUS_ON_TRACK;
        m_pidCtrl.resync();

        Board::getInstance().getYellowLed().enable(false);
    }
    /* Max. distance driven, but track still not found? */
    else if (MAX_DISTANCE < Odometry::getInstance().getMileageCenter())
    {
        /* Stop motors immediately. Don't move this to a later position,
         * as this would extend the driven length.
         */
        diffDrive.setLinearSpeed(0, 0);

        Sound::playAlarm();
        m_trackStatus = TRACK_STATUS_FINISHED;
    }
    else
    {
        /* Drive straight on. */
        diffDrive.setLinearSpeed(m_topSpeed, m_topSpeed);
    }
}

bool DrivingState::isStartEndLineDetected(const uint16_t* lineSensorValues)
{
    bool           isDetected                  = false;
    uint16_t       leftSensor                  = lineSensorValues[0];
    uint16_t       middleSensor                = (lineSensorValues[1] + lineSensorValues[2] + lineSensorValues[3]) / 3;
    uint16_t       rightSensor                 = lineSensorValues[4];
    const uint8_t  DEBOUNCE_CNT                = 3;
    const uint16_t LINE_SENSOR_OFF_TRACK_VALUE = 200;

    /* Note, the start-/end line detection must be debounced. Otherwise
     * especially in low speed use cases, the line may be in one cycle
     * detected, in the next not and then detected again. This would lead
     * to a start line detection and afterwards to a end line detection,
     * which would be wrong.
     *
     * Note the three sensors in the middle are handled as one sensor to
     * avoid detection problems with different kind of line widths.
     */
    if ((LINE_SENSOR_OFF_TRACK_VALUE <= leftSensor) && (LINE_SENSOR_OFF_TRACK_VALUE <= middleSensor) &&
        (LINE_SENSOR_OFF_TRACK_VALUE <= rightSensor))
    {
        if (DEBOUNCE_CNT > m_startEndLineDebounce)
        {
            ++m_startEndLineDebounce;
        }

        if (DEBOUNCE_CNT <= m_startEndLineDebounce)
        {
            isDetected = true;
        }
    }
    else
    {
        m_startEndLineDebounce = 0;
    }

    return isDetected;
}

bool DrivingState::isTrackGapDetected(int16_t position) const
{
    bool                isDetected  = false;
    const ILineSensors& lineSensors = Board::getInstance().getLineSensors();

    /* Position value after loosing the track and sensor 0 saw it as last.
     * It depends on the Zumo32U4LineSensors::readLine() implementation.
     */
    const int16_t POS_MIN = 0;

    /* Position value after loosing the track and sensor N saw it as last.
     * It depends on the Zumo32U4LineSensors::readLine() implementation.
     */
    const int16_t POS_MAX = (lineSensors.getNumLineSensors() - 1) * 1000;

    /* Note, no debouncing is done here. If necessary, it shall be done
     * outside this method.
     */
    if ((POS_MIN >= position) || (POS_MAX <= position))
    {
        isDetected = true;
    }

    return isDetected;
}

void DrivingState::adaptDriving(int16_t position)
{
    DifferentialDrive&  diffDrive       = DifferentialDrive::getInstance();
    const ILineSensors& lineSensors     = Board::getInstance().getLineSensors();
    int16_t             speedDifference = 0; /* [steps/s] */
    int16_t             leftSpeed       = 0; /* [steps/s] */
    int16_t             rightSpeed      = 0; /* [steps/s] */

    /* Our "error" is how far we are away from the center of the
     * line, which corresponds to position (max. line sensor value multiplied
     * with sensor index).
     *
     * Get motor speed difference using PID terms.
     */
    speedDifference = m_pidCtrl.calculate(lineSensors.getSensorValueMax() * 2, position);

    /* Get individual motor speeds.  The sign of speedDifference
     * determines if the robot turns left or right.
     */
    leftSpeed  = m_topSpeed - speedDifference;
    rightSpeed = m_topSpeed + speedDifference;

    /* Constrain our motor speeds to be between 0 and maxSpeed.
     * One motor will always be turning at maxSpeed, and the other
     * will be at maxSpeed-|speedDifference| if that is positive,
     * else it will be stationary. For some applications, you
     * might want to allow the motor speed to go negative so that
     * it can spin in reverse.
     */
    leftSpeed  = constrain(leftSpeed, 0, m_topSpeed);
    rightSpeed = constrain(rightSpeed, 0, m_topSpeed);

    diffDrive.setLinearSpeed(leftSpeed, rightSpeed);
}

/******************************************************************************
 * Protected Methods
 *****************************************************************************/

/******************************************************************************
 * Private Methods
 *****************************************************************************/

/******************************************************************************
 * External Functions
 *****************************************************************************/

/******************************************************************************
 * Local Functions
 *****************************************************************************/
=======
/* MIT License
 *
 * Copyright (c) 2023 Andreas Merkle <web@blue-andi.de>
 *
 * Permission is hereby granted, free of charge, to any person obtaining a copy
 * of this software and associated documentation files (the "Software"), to deal
 * in the Software without restriction, including without limitation the rights
 * to use, copy, modify, merge, publish, distribute, sublicense, and/or sell
 * copies of the Software, and to permit persons to whom the Software is
 * furnished to do so, subject to the following conditions:
 *
 * The above copyright notice and this permission notice shall be included in all
 * copies or substantial portions of the Software.
 *
 * THE SOFTWARE IS PROVIDED "AS IS", WITHOUT WARRANTY OF ANY KIND, EXPRESS OR
 * IMPLIED, INCLUDING BUT NOT LIMITED TO THE WARRANTIES OF MERCHANTABILITY,
 * FITNESS FOR A PARTICULAR PURPOSE AND NONINFRINGEMENT. IN NO EVENT SHALL THE
 * AUTHORS OR COPYRIGHT HOLDERS BE LIABLE FOR ANY CLAIM, DAMAGES OR OTHER
 * LIABILITY, WHETHER IN AN ACTION OF CONTRACT, TORT OR OTHERWISE, ARISING FROM,
 * OUT OF OR IN CONNECTION WITH THE SOFTWARE OR THE USE OR OTHER DEALINGS IN THE
 * SOFTWARE.
 */

/*******************************************************************************
    DESCRIPTION
*******************************************************************************/
/**
 * @brief  Driving state
 * @author Andreas Merkle <web@blue-andi.de>
 */

/******************************************************************************
 * Includes
 *****************************************************************************/
#include "DrivingState.h"
#include <Board.h>
#include <Sound.h>
#include <DifferentialDrive.h>
#include <StateMachine.h>
#include <Odometry.h>
#include "ReadyState.h"
#include "ParameterSets.h"

/******************************************************************************
 * Compiler Switches
 *****************************************************************************/

/******************************************************************************
 * Macros
 *****************************************************************************/

/******************************************************************************
 * Types and classes
 *****************************************************************************/

/******************************************************************************
 * Prototypes
 *****************************************************************************/

/******************************************************************************
 * Local Variables
 *****************************************************************************/

/******************************************************************************
 * Public Methods
 *****************************************************************************/

void DrivingState::entry()
{
    const ParameterSets::ParameterSet& parSet    = ParameterSets::getInstance().getParameterSet();
    DifferentialDrive&                 diffDrive = DifferentialDrive::getInstance();
    const int16_t                      maxSpeed  = diffDrive.getMaxMotorSpeed(); /* [steps/s] */

    m_observationTimer.start(OBSERVATION_DURATION);
    m_pidProcessTime.start(0); /* Immediate */
    m_lineStatus  = LINE_STATUS_FIND_START_LINE;
    m_trackStatus = TRACK_STATUS_ON_TRACK; /* Assume that the robot is placed on track. */
    m_posMovAvg.clear();

    /* Configure PID controller with selected parameter set. */
    m_topSpeed = parSet.topSpeed;
    m_pidCtrl.clear();
    m_pidCtrl.setPFactor(parSet.kPNumerator, parSet.kPDenominator);
    m_pidCtrl.setIFactor(parSet.kINumerator, parSet.kIDenominator);
    m_pidCtrl.setDFactor(parSet.kDNumerator, parSet.kDDenominator);
    m_pidCtrl.setSampleTime(PID_PROCESS_PERIOD);
    m_pidCtrl.setLimits(-maxSpeed, maxSpeed);
    m_pidCtrl.setDerivativeOnMeasurement(true);
}

void DrivingState::process(StateMachine& sm)
{
    ILineSensors&      lineSensors = Board::getInstance().getLineSensors();
    DifferentialDrive& diffDrive   = DifferentialDrive::getInstance();
    int16_t            position    = 0;

    /* Get the position of the line. */
    position = lineSensors.readLine();

    (void)m_posMovAvg.write(position);

    switch (m_trackStatus)
    {
    case TRACK_STATUS_ON_TRACK:
        processOnTrack(position, lineSensors.getSensorValues());
        break;

    case TRACK_STATUS_LOST:
        processTrackLost(position, lineSensors.getSensorValues());
        break;

    case TRACK_STATUS_FINISHED:
        /* Change to ready state. */
        sm.setState(&ReadyState::getInstance());
        break;

    default:
        /* Fatal error */
        diffDrive.setLinearSpeed(0, 0);
        Sound::playAlarm();
        sm.setState(&ReadyState::getInstance());
        break;
    }

    /* Max. time for finishing the track over? */
    if ((TRACK_STATUS_FINISHED != m_trackStatus) && (true == m_observationTimer.isTimeout()))
    {
        m_trackStatus = TRACK_STATUS_FINISHED;

        /* Stop motors immediately. Don't move this to a later position,
         * as this would extend the driven length.
         */
        diffDrive.setLinearSpeed(0, 0);

        Sound::playAlarm();
    }
}

void DrivingState::exit()
{
    m_observationTimer.stop();
    Board::getInstance().getYellowLed().enable(false);
}

/******************************************************************************
 * Protected Methods
 *****************************************************************************/

/******************************************************************************
 * Private Methods
 *****************************************************************************/

void DrivingState::processOnTrack(int16_t position, const uint16_t* lineSensorValues)
{
    if (nullptr == lineSensorValues)
    {
        return;
    }

    /* Track lost just in this moment? */
    if (true == isTrackGapDetected(m_posMovAvg.getResult()))
    {
        m_trackStatus = TRACK_STATUS_LOST;

        /* Set mileage to 0, to be able to measure the max. distance, till
         * the track must be found again.
         */
        Odometry::getInstance().clearMileage();

        /* Show the operator that the track is lost visual. */
        Board::getInstance().getYellowLed().enable(true);
    }
    else
    {
        /* Detect start-/endline */
        if (true == isStartEndLineDetected(lineSensorValues))
        {
            /* Start line detected? */
            if (LINE_STATUS_FIND_START_LINE == m_lineStatus)
            {
                m_lineStatus = LINE_STATUS_START_LINE_DETECTED;

                Sound::playBeep();

                /* Measure the lap time and use as start point the detected start line. */
                m_lapTime.start(0);
            }
            /* End line detected */
            else if (LINE_STATUS_FIND_END_LINE == m_lineStatus)
            {
                DifferentialDrive& diffDrive = DifferentialDrive::getInstance();

                /* Stop motors immediately. Don't move this to a later position,
                 * as this would extend the driven length.
                 */
                diffDrive.setLinearSpeed(0, 0);

                Sound::playBeep();
                m_trackStatus = TRACK_STATUS_FINISHED;

                /* Calculate lap time and show it*/
                ReadyState::getInstance().setLapTime(m_lapTime.getCurrentDuration());
            }
            else
            {
                ;
            }
        }
        else if (LINE_STATUS_START_LINE_DETECTED == m_lineStatus)
        {
            m_lineStatus = LINE_STATUS_FIND_END_LINE;
        }
        else
        {
            ;
        }

        if (TRACK_STATUS_FINISHED != m_trackStatus)
        {
            if (true == m_pidProcessTime.isTimeout())
            {
                adaptDriving(position);

                m_pidProcessTime.start(PID_PROCESS_PERIOD);
            }
        }
    }
}

void DrivingState::processTrackLost(int16_t position, const uint16_t* lineSensorValues)
{
    DifferentialDrive& diffDrive = DifferentialDrive::getInstance();

    if (nullptr == lineSensorValues)
    {
        return;
    }

    /* Back on track? */
    if (false == isTrackGapDetected(position))
    {
        m_trackStatus = TRACK_STATUS_ON_TRACK;
        m_pidCtrl.resync();

        Board::getInstance().getYellowLed().enable(false);
    }
    /* Max. distance driven, but track still not found? */
    else if (MAX_DISTANCE < Odometry::getInstance().getMileageCenter())
    {
        /* Stop motors immediately. Don't move this to a later position,
         * as this would extend the driven length.
         */
        diffDrive.setLinearSpeed(0, 0);

        Sound::playAlarm();
        m_trackStatus = TRACK_STATUS_FINISHED;
    }
    else
    {
        /* Drive straight on. */
        diffDrive.setLinearSpeed(m_topSpeed, m_topSpeed);
    }
}

bool DrivingState::isStartEndLineDetected(const uint16_t* lineSensorValues)
{
    bool           isDetected                  = false;
    uint16_t       leftSensor                  = lineSensorValues[0];
    uint16_t       middleSensor                = (lineSensorValues[1] + lineSensorValues[2] + lineSensorValues[3]) / 3;
    uint16_t       rightSensor                 = lineSensorValues[4];
    const uint8_t  DEBOUNCE_CNT                = 3;
    const uint16_t LINE_SENSOR_OFF_TRACK_VALUE = 200;

    /* Note, the start-/end line detection must be debounced. Otherwise
     * especially in low speed use cases, the line may be in one cycle
     * detected, in the next not and then detected again. This would lead
     * to a start line detection and afterwards to a end line detection,
     * which would be wrong.
     *
     * Note the three sensors in the middle are handled as one sensor to
     * avoid detection problems with different kind of line widths.
     */
    if ((LINE_SENSOR_OFF_TRACK_VALUE <= leftSensor) && (LINE_SENSOR_OFF_TRACK_VALUE <= middleSensor) &&
        (LINE_SENSOR_OFF_TRACK_VALUE <= rightSensor))
    {
        if (DEBOUNCE_CNT > m_startEndLineDebounce)
        {
            ++m_startEndLineDebounce;
        }

        if (DEBOUNCE_CNT <= m_startEndLineDebounce)
        {
            isDetected = true;
        }
    }
    else
    {
        m_startEndLineDebounce = 0;
    }

    return isDetected;
}

bool DrivingState::isTrackGapDetected(int16_t position) const
{
    bool                isDetected  = false;
    const ILineSensors& lineSensors = Board::getInstance().getLineSensors();

    /* Position value after loosing the track and sensor 0 saw it as last.
     * It depends on the Zumo32U4LineSensors::readLine() implementation.
     */
    const int16_t POS_MIN = 0;

    /* Position value after loosing the track and sensor N saw it as last.
     * It depends on the Zumo32U4LineSensors::readLine() implementation.
     */
    const int16_t POS_MAX = (lineSensors.getNumLineSensors() - 1) * 1000;

    /* Note, no debouncing is done here. If necessary, it shall be done
     * outside this method.
     */
    if ((POS_MIN >= position) || (POS_MAX <= position))
    {
        isDetected = true;
    }

    return isDetected;
}

void DrivingState::adaptDriving(int16_t position)
{
    DifferentialDrive&  diffDrive       = DifferentialDrive::getInstance();
    const ILineSensors& lineSensors     = Board::getInstance().getLineSensors();
    int16_t             speedDifference = 0; /* [steps/s] */
    int16_t             leftSpeed       = 0; /* [steps/s] */
    int16_t             rightSpeed      = 0; /* [steps/s] */

    /* Our "error" is how far we are away from the center of the
     * line, which corresponds to position (max. line sensor value multiplied
     * with sensor index).
     *
     * Get motor speed difference using PID terms.
     */
    speedDifference = m_pidCtrl.calculate(lineSensors.getSensorValueMax() * 2, position);

    /* Get individual motor speeds.  The sign of speedDifference
     * determines if the robot turns left or right.
     */
    leftSpeed  = m_topSpeed - speedDifference;
    rightSpeed = m_topSpeed + speedDifference;

    /* Constrain our motor speeds to be between 0 and maxSpeed.
     * One motor will always be turning at maxSpeed, and the other
     * will be at maxSpeed-|speedDifference| if that is positive,
     * else it will be stationary. For some applications, you
     * might want to allow the motor speed to go negative so that
     * it can spin in reverse.
     */
    leftSpeed  = constrain(leftSpeed, 0, m_topSpeed);
    rightSpeed = constrain(rightSpeed, 0, m_topSpeed);

    diffDrive.setLinearSpeed(leftSpeed, rightSpeed);
}

/******************************************************************************
 * External Functions
 *****************************************************************************/

/******************************************************************************
 * Local Functions
 *****************************************************************************/
>>>>>>> 7fec3823
<|MERGE_RESOLUTION|>--- conflicted
+++ resolved
@@ -1,4 +1,3 @@
-<<<<<<< HEAD
 /* MIT License
  *
  * Copyright (c) 2023 Andreas Merkle <web@blue-andi.de>
@@ -26,7 +25,7 @@
     DESCRIPTION
 *******************************************************************************/
 /**
- * @brief  Calibration state
+ * @brief  Driving state
  * @author Andreas Merkle <web@blue-andi.de>
  */
 
@@ -77,8 +76,6 @@
     m_lineStatus  = LINE_STATUS_FIND_START_LINE;
     m_trackStatus = TRACK_STATUS_ON_TRACK; /* Assume that the robot is placed on track. */
     m_posMovAvg.clear();
-
-    diffDrive.enable();
 
     /* Configure PID controller with selected parameter set. */
     m_topSpeed = parSet.topSpeed;
@@ -141,16 +138,17 @@
 
 void DrivingState::exit()
 {
-    DifferentialDrive& diffDrive = DifferentialDrive::getInstance();
-
-    diffDrive.disable();
     m_observationTimer.stop();
     Board::getInstance().getYellowLed().enable(false);
 }
 
-/* PROTECTED METHODES *****************************************************************************/
-
-/* PRIVATE METHODES *******************************************************************************/
+/******************************************************************************
+ * Protected Methods
+ *****************************************************************************/
+
+/******************************************************************************
+ * Private Methods
+ *****************************************************************************/
 
 void DrivingState::processOnTrack(int16_t position, const uint16_t* lineSensorValues)
 {
@@ -365,390 +363,9 @@
 }
 
 /******************************************************************************
- * Protected Methods
- *****************************************************************************/
-
-/******************************************************************************
- * Private Methods
- *****************************************************************************/
-
-/******************************************************************************
  * External Functions
  *****************************************************************************/
 
 /******************************************************************************
  * Local Functions
- *****************************************************************************/
-=======
-/* MIT License
- *
- * Copyright (c) 2023 Andreas Merkle <web@blue-andi.de>
- *
- * Permission is hereby granted, free of charge, to any person obtaining a copy
- * of this software and associated documentation files (the "Software"), to deal
- * in the Software without restriction, including without limitation the rights
- * to use, copy, modify, merge, publish, distribute, sublicense, and/or sell
- * copies of the Software, and to permit persons to whom the Software is
- * furnished to do so, subject to the following conditions:
- *
- * The above copyright notice and this permission notice shall be included in all
- * copies or substantial portions of the Software.
- *
- * THE SOFTWARE IS PROVIDED "AS IS", WITHOUT WARRANTY OF ANY KIND, EXPRESS OR
- * IMPLIED, INCLUDING BUT NOT LIMITED TO THE WARRANTIES OF MERCHANTABILITY,
- * FITNESS FOR A PARTICULAR PURPOSE AND NONINFRINGEMENT. IN NO EVENT SHALL THE
- * AUTHORS OR COPYRIGHT HOLDERS BE LIABLE FOR ANY CLAIM, DAMAGES OR OTHER
- * LIABILITY, WHETHER IN AN ACTION OF CONTRACT, TORT OR OTHERWISE, ARISING FROM,
- * OUT OF OR IN CONNECTION WITH THE SOFTWARE OR THE USE OR OTHER DEALINGS IN THE
- * SOFTWARE.
- */
-
-/*******************************************************************************
-    DESCRIPTION
-*******************************************************************************/
-/**
- * @brief  Driving state
- * @author Andreas Merkle <web@blue-andi.de>
- */
-
-/******************************************************************************
- * Includes
- *****************************************************************************/
-#include "DrivingState.h"
-#include <Board.h>
-#include <Sound.h>
-#include <DifferentialDrive.h>
-#include <StateMachine.h>
-#include <Odometry.h>
-#include "ReadyState.h"
-#include "ParameterSets.h"
-
-/******************************************************************************
- * Compiler Switches
- *****************************************************************************/
-
-/******************************************************************************
- * Macros
- *****************************************************************************/
-
-/******************************************************************************
- * Types and classes
- *****************************************************************************/
-
-/******************************************************************************
- * Prototypes
- *****************************************************************************/
-
-/******************************************************************************
- * Local Variables
- *****************************************************************************/
-
-/******************************************************************************
- * Public Methods
- *****************************************************************************/
-
-void DrivingState::entry()
-{
-    const ParameterSets::ParameterSet& parSet    = ParameterSets::getInstance().getParameterSet();
-    DifferentialDrive&                 diffDrive = DifferentialDrive::getInstance();
-    const int16_t                      maxSpeed  = diffDrive.getMaxMotorSpeed(); /* [steps/s] */
-
-    m_observationTimer.start(OBSERVATION_DURATION);
-    m_pidProcessTime.start(0); /* Immediate */
-    m_lineStatus  = LINE_STATUS_FIND_START_LINE;
-    m_trackStatus = TRACK_STATUS_ON_TRACK; /* Assume that the robot is placed on track. */
-    m_posMovAvg.clear();
-
-    /* Configure PID controller with selected parameter set. */
-    m_topSpeed = parSet.topSpeed;
-    m_pidCtrl.clear();
-    m_pidCtrl.setPFactor(parSet.kPNumerator, parSet.kPDenominator);
-    m_pidCtrl.setIFactor(parSet.kINumerator, parSet.kIDenominator);
-    m_pidCtrl.setDFactor(parSet.kDNumerator, parSet.kDDenominator);
-    m_pidCtrl.setSampleTime(PID_PROCESS_PERIOD);
-    m_pidCtrl.setLimits(-maxSpeed, maxSpeed);
-    m_pidCtrl.setDerivativeOnMeasurement(true);
-}
-
-void DrivingState::process(StateMachine& sm)
-{
-    ILineSensors&      lineSensors = Board::getInstance().getLineSensors();
-    DifferentialDrive& diffDrive   = DifferentialDrive::getInstance();
-    int16_t            position    = 0;
-
-    /* Get the position of the line. */
-    position = lineSensors.readLine();
-
-    (void)m_posMovAvg.write(position);
-
-    switch (m_trackStatus)
-    {
-    case TRACK_STATUS_ON_TRACK:
-        processOnTrack(position, lineSensors.getSensorValues());
-        break;
-
-    case TRACK_STATUS_LOST:
-        processTrackLost(position, lineSensors.getSensorValues());
-        break;
-
-    case TRACK_STATUS_FINISHED:
-        /* Change to ready state. */
-        sm.setState(&ReadyState::getInstance());
-        break;
-
-    default:
-        /* Fatal error */
-        diffDrive.setLinearSpeed(0, 0);
-        Sound::playAlarm();
-        sm.setState(&ReadyState::getInstance());
-        break;
-    }
-
-    /* Max. time for finishing the track over? */
-    if ((TRACK_STATUS_FINISHED != m_trackStatus) && (true == m_observationTimer.isTimeout()))
-    {
-        m_trackStatus = TRACK_STATUS_FINISHED;
-
-        /* Stop motors immediately. Don't move this to a later position,
-         * as this would extend the driven length.
-         */
-        diffDrive.setLinearSpeed(0, 0);
-
-        Sound::playAlarm();
-    }
-}
-
-void DrivingState::exit()
-{
-    m_observationTimer.stop();
-    Board::getInstance().getYellowLed().enable(false);
-}
-
-/******************************************************************************
- * Protected Methods
- *****************************************************************************/
-
-/******************************************************************************
- * Private Methods
- *****************************************************************************/
-
-void DrivingState::processOnTrack(int16_t position, const uint16_t* lineSensorValues)
-{
-    if (nullptr == lineSensorValues)
-    {
-        return;
-    }
-
-    /* Track lost just in this moment? */
-    if (true == isTrackGapDetected(m_posMovAvg.getResult()))
-    {
-        m_trackStatus = TRACK_STATUS_LOST;
-
-        /* Set mileage to 0, to be able to measure the max. distance, till
-         * the track must be found again.
-         */
-        Odometry::getInstance().clearMileage();
-
-        /* Show the operator that the track is lost visual. */
-        Board::getInstance().getYellowLed().enable(true);
-    }
-    else
-    {
-        /* Detect start-/endline */
-        if (true == isStartEndLineDetected(lineSensorValues))
-        {
-            /* Start line detected? */
-            if (LINE_STATUS_FIND_START_LINE == m_lineStatus)
-            {
-                m_lineStatus = LINE_STATUS_START_LINE_DETECTED;
-
-                Sound::playBeep();
-
-                /* Measure the lap time and use as start point the detected start line. */
-                m_lapTime.start(0);
-            }
-            /* End line detected */
-            else if (LINE_STATUS_FIND_END_LINE == m_lineStatus)
-            {
-                DifferentialDrive& diffDrive = DifferentialDrive::getInstance();
-
-                /* Stop motors immediately. Don't move this to a later position,
-                 * as this would extend the driven length.
-                 */
-                diffDrive.setLinearSpeed(0, 0);
-
-                Sound::playBeep();
-                m_trackStatus = TRACK_STATUS_FINISHED;
-
-                /* Calculate lap time and show it*/
-                ReadyState::getInstance().setLapTime(m_lapTime.getCurrentDuration());
-            }
-            else
-            {
-                ;
-            }
-        }
-        else if (LINE_STATUS_START_LINE_DETECTED == m_lineStatus)
-        {
-            m_lineStatus = LINE_STATUS_FIND_END_LINE;
-        }
-        else
-        {
-            ;
-        }
-
-        if (TRACK_STATUS_FINISHED != m_trackStatus)
-        {
-            if (true == m_pidProcessTime.isTimeout())
-            {
-                adaptDriving(position);
-
-                m_pidProcessTime.start(PID_PROCESS_PERIOD);
-            }
-        }
-    }
-}
-
-void DrivingState::processTrackLost(int16_t position, const uint16_t* lineSensorValues)
-{
-    DifferentialDrive& diffDrive = DifferentialDrive::getInstance();
-
-    if (nullptr == lineSensorValues)
-    {
-        return;
-    }
-
-    /* Back on track? */
-    if (false == isTrackGapDetected(position))
-    {
-        m_trackStatus = TRACK_STATUS_ON_TRACK;
-        m_pidCtrl.resync();
-
-        Board::getInstance().getYellowLed().enable(false);
-    }
-    /* Max. distance driven, but track still not found? */
-    else if (MAX_DISTANCE < Odometry::getInstance().getMileageCenter())
-    {
-        /* Stop motors immediately. Don't move this to a later position,
-         * as this would extend the driven length.
-         */
-        diffDrive.setLinearSpeed(0, 0);
-
-        Sound::playAlarm();
-        m_trackStatus = TRACK_STATUS_FINISHED;
-    }
-    else
-    {
-        /* Drive straight on. */
-        diffDrive.setLinearSpeed(m_topSpeed, m_topSpeed);
-    }
-}
-
-bool DrivingState::isStartEndLineDetected(const uint16_t* lineSensorValues)
-{
-    bool           isDetected                  = false;
-    uint16_t       leftSensor                  = lineSensorValues[0];
-    uint16_t       middleSensor                = (lineSensorValues[1] + lineSensorValues[2] + lineSensorValues[3]) / 3;
-    uint16_t       rightSensor                 = lineSensorValues[4];
-    const uint8_t  DEBOUNCE_CNT                = 3;
-    const uint16_t LINE_SENSOR_OFF_TRACK_VALUE = 200;
-
-    /* Note, the start-/end line detection must be debounced. Otherwise
-     * especially in low speed use cases, the line may be in one cycle
-     * detected, in the next not and then detected again. This would lead
-     * to a start line detection and afterwards to a end line detection,
-     * which would be wrong.
-     *
-     * Note the three sensors in the middle are handled as one sensor to
-     * avoid detection problems with different kind of line widths.
-     */
-    if ((LINE_SENSOR_OFF_TRACK_VALUE <= leftSensor) && (LINE_SENSOR_OFF_TRACK_VALUE <= middleSensor) &&
-        (LINE_SENSOR_OFF_TRACK_VALUE <= rightSensor))
-    {
-        if (DEBOUNCE_CNT > m_startEndLineDebounce)
-        {
-            ++m_startEndLineDebounce;
-        }
-
-        if (DEBOUNCE_CNT <= m_startEndLineDebounce)
-        {
-            isDetected = true;
-        }
-    }
-    else
-    {
-        m_startEndLineDebounce = 0;
-    }
-
-    return isDetected;
-}
-
-bool DrivingState::isTrackGapDetected(int16_t position) const
-{
-    bool                isDetected  = false;
-    const ILineSensors& lineSensors = Board::getInstance().getLineSensors();
-
-    /* Position value after loosing the track and sensor 0 saw it as last.
-     * It depends on the Zumo32U4LineSensors::readLine() implementation.
-     */
-    const int16_t POS_MIN = 0;
-
-    /* Position value after loosing the track and sensor N saw it as last.
-     * It depends on the Zumo32U4LineSensors::readLine() implementation.
-     */
-    const int16_t POS_MAX = (lineSensors.getNumLineSensors() - 1) * 1000;
-
-    /* Note, no debouncing is done here. If necessary, it shall be done
-     * outside this method.
-     */
-    if ((POS_MIN >= position) || (POS_MAX <= position))
-    {
-        isDetected = true;
-    }
-
-    return isDetected;
-}
-
-void DrivingState::adaptDriving(int16_t position)
-{
-    DifferentialDrive&  diffDrive       = DifferentialDrive::getInstance();
-    const ILineSensors& lineSensors     = Board::getInstance().getLineSensors();
-    int16_t             speedDifference = 0; /* [steps/s] */
-    int16_t             leftSpeed       = 0; /* [steps/s] */
-    int16_t             rightSpeed      = 0; /* [steps/s] */
-
-    /* Our "error" is how far we are away from the center of the
-     * line, which corresponds to position (max. line sensor value multiplied
-     * with sensor index).
-     *
-     * Get motor speed difference using PID terms.
-     */
-    speedDifference = m_pidCtrl.calculate(lineSensors.getSensorValueMax() * 2, position);
-
-    /* Get individual motor speeds.  The sign of speedDifference
-     * determines if the robot turns left or right.
-     */
-    leftSpeed  = m_topSpeed - speedDifference;
-    rightSpeed = m_topSpeed + speedDifference;
-
-    /* Constrain our motor speeds to be between 0 and maxSpeed.
-     * One motor will always be turning at maxSpeed, and the other
-     * will be at maxSpeed-|speedDifference| if that is positive,
-     * else it will be stationary. For some applications, you
-     * might want to allow the motor speed to go negative so that
-     * it can spin in reverse.
-     */
-    leftSpeed  = constrain(leftSpeed, 0, m_topSpeed);
-    rightSpeed = constrain(rightSpeed, 0, m_topSpeed);
-
-    diffDrive.setLinearSpeed(leftSpeed, rightSpeed);
-}
-
-/******************************************************************************
- * External Functions
- *****************************************************************************/
-
-/******************************************************************************
- * Local Functions
- *****************************************************************************/
->>>>>>> 7fec3823
+ *****************************************************************************/