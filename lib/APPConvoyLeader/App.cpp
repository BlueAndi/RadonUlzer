--- conflicted
+++ resolved
@@ -1,184 +1,3 @@
-<<<<<<< HEAD
-/* MIT License
- *
- * Copyright (c) 2023 Andreas Merkle <web@blue-andi.de>
- *
- * Permission is hereby granted, free of charge, to any person obtaining a copy
- * of this software and associated documentation files (the "Software"), to deal
- * in the Software without restriction, including without limitation the rights
- * to use, copy, modify, merge, publish, distribute, sublicense, and/or sell
- * copies of the Software, and to permit persons to whom the Software is
- * furnished to do so, subject to the following conditions:
- *
- * The above copyright notice and this permission notice shall be included in all
- * copies or substantial portions of the Software.
- *
- * THE SOFTWARE IS PROVIDED "AS IS", WITHOUT WARRANTY OF ANY KIND, EXPRESS OR
- * IMPLIED, INCLUDING BUT NOT LIMITED TO THE WARRANTIES OF MERCHANTABILITY,
- * FITNESS FOR A PARTICULAR PURPOSE AND NONINFRINGEMENT. IN NO EVENT SHALL THE
- * AUTHORS OR COPYRIGHT HOLDERS BE LIABLE FOR ANY CLAIM, DAMAGES OR OTHER
- * LIABILITY, WHETHER IN AN ACTION OF CONTRACT, TORT OR OTHERWISE, ARISING FROM,
- * OUT OF OR IN CONNECTION WITH THE SOFTWARE OR THE USE OR OTHER DEALINGS IN THE
- * SOFTWARE.
- */
-
-/*******************************************************************************
-    DESCRIPTION
-*******************************************************************************/
-/**
- * @brief  ConvoyLeader application
- * @author Andreas Merkle <web@blue-andi.de>
- */
-
-/******************************************************************************
- * Includes
- *****************************************************************************/
-#include "App.h"
-#include "StartupState.h"
-#include <Board.h>
-#include <Speedometer.h>
-#include <DifferentialDrive.h>
-#include <Odometry.h>
-#include <Util.h>
-
-/******************************************************************************
- * Compiler Switches
- *****************************************************************************/
-
-/******************************************************************************
- * Macros
- *****************************************************************************/
-
-/******************************************************************************
- * Types and classes
- *****************************************************************************/
-
-/******************************************************************************
- * Prototypes
- *****************************************************************************/
-
-static void App_motorSpeedSetpointsChannelCallback(const uint8_t* payload, const uint8_t payloadSize, void* userData);
-
-/******************************************************************************
- * Local Variables
- *****************************************************************************/
-
-/******************************************************************************
- * Public Methods
- *****************************************************************************/
-
-void App::setup()
-{
-    Serial.begin(SERIAL_BAUDRATE);
-    Board::getInstance().init();
-    m_systemStateMachine.setState(&StartupState::getInstance());
-    m_controlInterval.start(DIFFERENTIAL_DRIVE_CONTROL_PERIOD);
-
-    /* Setup SerialMuxProt Channels. */
-    m_serialMuxProtChannelIdOdometry = m_smpServer.createChannel(ODOMETRY_CHANNEL_NAME, ODOMETRY_CHANNEL_DLC);
-    m_serialMuxProtChannelIdSpeed    = m_smpServer.createChannel(SPEED_CHANNEL_NAME, SPEED_CHANNEL_DLC);
-    m_smpServer.subscribeToChannel(SPEED_SETPOINT_CHANNEL_NAME, App_motorSpeedSetpointsChannelCallback);
-
-    /* Channel sucesfully created? */
-    if ((0U != m_serialMuxProtChannelIdOdometry) && (0U != m_serialMuxProtChannelIdSpeed))
-    {
-        m_reportTimer.start(REPORTING_PERIOD);
-    }
-}
-
-void App::loop()
-{
-    m_smpServer.process(millis());
-    Speedometer::getInstance().process();
-
-    if (true == m_controlInterval.isTimeout())
-    {
-        /* The differential drive control needs the measured speed of the
-         * left and right wheel. Therefore it shall be processed after
-         * the speedometer.
-         */
-        DifferentialDrive::getInstance().process(DIFFERENTIAL_DRIVE_CONTROL_PERIOD);
-
-        /* The odometry unit needs to detect motor speed changes to be able to
-         * calculate correct values. Therefore it shall be processed right after
-         * the differential drive control.
-         */
-        Odometry::getInstance().process();
-
-        m_controlInterval.restart();
-    }
-
-    if (true == m_reportTimer.isTimeout())
-    {
-        /* Send current data to SerialMuxProt Client */
-        reportOdometry();
-        reportSpeed();
-
-        m_reportTimer.restart();
-    }
-
-    m_systemStateMachine.process();
-}
-
-/******************************************************************************
- * Protected Methods
- *****************************************************************************/
-
-/******************************************************************************
- * Private Methods
- *****************************************************************************/
-
-void App::reportOdometry()
-{
-    Odometry&    odometry = Odometry::getInstance();
-    OdometryData payload;
-    int32_t      xPos = 0;
-    int32_t      yPos = 0;
-
-    odometry.getPosition(xPos, yPos);
-    payload.xPos        = xPos;
-    payload.yPos        = yPos;
-    payload.orientation = odometry.getOrientation();
-
-    /* Ignoring return value, as error handling is not available. */
-    (void)m_smpServer.sendData(m_serialMuxProtChannelIdOdometry, reinterpret_cast<uint8_t*>(&payload), sizeof(payload));
-}
-
-void App::reportSpeed()
-{
-    Speedometer& speedometer = Speedometer::getInstance();
-    SpeedData    payload;
-    payload.left  = speedometer.getLinearSpeedLeft();
-    payload.right = speedometer.getLinearSpeedRight();
-
-    /* Ignoring return value, as error handling is not available. */
-    (void)m_smpServer.sendData(m_serialMuxProtChannelIdSpeed, reinterpret_cast<uint8_t*>(&payload), sizeof(payload));
-}
-
-/******************************************************************************
- * External Functions
- *****************************************************************************/
-
-/******************************************************************************
- * Local Functions
- *****************************************************************************/
-
-/**
- * Receives motor speed setpoints over SerialMuxProt channel.
- *
- * @param[in] payload       Motor speed left/right
- * @param[in] payloadSize   Size of twice motor speeds
- * @param[in] userData      User data
- */
-void App_motorSpeedSetpointsChannelCallback(const uint8_t* payload, const uint8_t payloadSize, void* userData)
-{
-    (void)userData;
-    if ((nullptr != payload) && (SPEED_SETPOINT_CHANNEL_DLC == payloadSize))
-    {
-        const SpeedData* motorSpeedData = reinterpret_cast<const SpeedData*>(payload);
-        DifferentialDrive::getInstance().setLinearSpeed(motorSpeedData->left, motorSpeedData->right);
-    }
-=======
 /* MIT License
  *
  * Copyright (c) 2023 Andreas Merkle <web@blue-andi.de>
@@ -360,5 +179,4 @@
         const SpeedData* motorSpeedData = reinterpret_cast<const SpeedData*>(payload);
         DifferentialDrive::getInstance().setLinearSpeed(motorSpeedData->left, motorSpeedData->right);
     }
->>>>>>> 28d829f5
 }