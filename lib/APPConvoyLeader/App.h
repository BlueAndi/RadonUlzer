/* MIT License
 *
 * Copyright (c) 2023 Andreas Merkle <web@blue-andi.de>
 *
 * Permission is hereby granted, free of charge, to any person obtaining a copy
 * of this software and associated documentation files (the "Software"), to deal
 * in the Software without restriction, including without limitation the rights
 * to use, copy, modify, merge, publish, distribute, sublicense, and/or sell
 * copies of the Software, and to permit persons to whom the Software is
 * furnished to do so, subject to the following conditions:
 *
 * The above copyright notice and this permission notice shall be included in all
 * copies or substantial portions of the Software.
 *
 * THE SOFTWARE IS PROVIDED "AS IS", WITHOUT WARRANTY OF ANY KIND, EXPRESS OR
 * IMPLIED, INCLUDING BUT NOT LIMITED TO THE WARRANTIES OF MERCHANTABILITY,
 * FITNESS FOR A PARTICULAR PURPOSE AND NONINFRINGEMENT. IN NO EVENT SHALL THE
 * AUTHORS OR COPYRIGHT HOLDERS BE LIABLE FOR ANY CLAIM, DAMAGES OR OTHER
 * LIABILITY, WHETHER IN AN ACTION OF CONTRACT, TORT OR OTHERWISE, ARISING FROM,
 * OUT OF OR IN CONNECTION WITH THE SOFTWARE OR THE USE OR OTHER DEALINGS IN THE
 * SOFTWARE.
 */

/*******************************************************************************
    DESCRIPTION
*******************************************************************************/
/**
 * @brief  ConvoyLeader application
 * @author Andreas Merkle <web@blue-andi.de>
 *
 * @addtogroup Application
 *
 * @{
 */

#ifndef APP_H
#define APP_H

/******************************************************************************
 * Compile Switches
 *****************************************************************************/

/******************************************************************************
 * Includes
 *****************************************************************************/
#include <StateMachine.h>
#include <SimpleTimer.h>
#include <SerialMuxProtServer.hpp>
#include "SerialMuxChannels.h"
#include <Arduino.h>

/******************************************************************************
 * Macros
 *****************************************************************************/

/******************************************************************************
 * Types and Classes
 *****************************************************************************/

/** The convoy leader application. */
class App
{
public:
    /**
     * Construct the convoy leader application.
     */
<<<<<<< HEAD
    App() :
        m_serialMuxProtChannelIdOdometry(0U),
        m_serialMuxProtChannelIdSpeed(0U),
        m_systemStateMachine(),
        m_controlInterval(),
        m_reportTimer(),
        m_smpServer(Serial)
=======
    App() : m_systemStateMachine(), m_controlInterval(), m_smpServer(Serial)
>>>>>>> 44522281
    {
    }

    /**
     * Destroy the convoy leader application.
     */
    ~App()
    {
    }

    /**
     * Setup the application.
     */
    void setup();

    /**
     * Process the application periodically.
     */
    void loop();

private:
    /** Differential drive control period in ms. */
    static const uint32_t DIFFERENTIAL_DRIVE_CONTROL_PERIOD = 5U;

    /** Current data reporting period in ms. */
    static const uint32_t REPORTING_PERIOD = 50U;

    /** Baudrate for Serial Communication */
    static const uint32_t SERIAL_BAUDRATE = 115200U;

    /** SerialMuxProt Channel id for sending the current odometry. */
    uint8_t m_serialMuxProtChannelIdOdometry;

    /** SerialMuxProt Channel id for sending the current speed. */
    uint8_t m_serialMuxProtChannelIdSpeed;

    /** The system state machine. */
    StateMachine m_systemStateMachine;

    /** Timer used for differential drive control processing. */
    SimpleTimer m_controlInterval;

    /** Timer for reporting current data through SerialMuxProt. */
    SimpleTimer m_reportTimer;

    /**
     * SerialMuxProt Server Instance
     *
     * @tparam tMaxChannels set to MAX_CHANNELS, defined in SerialMuxChannels.h.
     */
    SerialMuxProtServer<MAX_CHANNELS> m_smpServer;

    /**
     * Report the current position and heading of the robot using the Odometry data.
     * Sends data through the SerialMuxProtServer.
     */
    void reportOdometry();

    /**
     * Report the current motor speeds of the robot using the Speedometer data.
     * Sends data through the SerialMuxProtServer.
     */
    void reportSpeed();

<<<<<<< HEAD
private:
    /* An instance shall not be copied or assigned. */
    App(const App& app);
    App& operator=(const App& app);
=======
    /* Not allowed. */
    App(const App& app);            /**< Copy construction of an instance. */
    App& operator=(const App& app); /**< Assignment of an instance. */
>>>>>>> 44522281
};

/******************************************************************************
 * Functions
 *****************************************************************************/

#endif /* APP_H */
/** @} */
<|MERGE_RESOLUTION|>--- conflicted
+++ resolved
@@ -1,159 +1,148 @@
-/* MIT License
- *
- * Copyright (c) 2023 Andreas Merkle <web@blue-andi.de>
- *
- * Permission is hereby granted, free of charge, to any person obtaining a copy
- * of this software and associated documentation files (the "Software"), to deal
- * in the Software without restriction, including without limitation the rights
- * to use, copy, modify, merge, publish, distribute, sublicense, and/or sell
- * copies of the Software, and to permit persons to whom the Software is
- * furnished to do so, subject to the following conditions:
- *
- * The above copyright notice and this permission notice shall be included in all
- * copies or substantial portions of the Software.
- *
- * THE SOFTWARE IS PROVIDED "AS IS", WITHOUT WARRANTY OF ANY KIND, EXPRESS OR
- * IMPLIED, INCLUDING BUT NOT LIMITED TO THE WARRANTIES OF MERCHANTABILITY,
- * FITNESS FOR A PARTICULAR PURPOSE AND NONINFRINGEMENT. IN NO EVENT SHALL THE
- * AUTHORS OR COPYRIGHT HOLDERS BE LIABLE FOR ANY CLAIM, DAMAGES OR OTHER
- * LIABILITY, WHETHER IN AN ACTION OF CONTRACT, TORT OR OTHERWISE, ARISING FROM,
- * OUT OF OR IN CONNECTION WITH THE SOFTWARE OR THE USE OR OTHER DEALINGS IN THE
- * SOFTWARE.
- */
-
-/*******************************************************************************
-    DESCRIPTION
-*******************************************************************************/
-/**
- * @brief  ConvoyLeader application
- * @author Andreas Merkle <web@blue-andi.de>
- *
- * @addtogroup Application
- *
- * @{
- */
-
-#ifndef APP_H
-#define APP_H
-
-/******************************************************************************
- * Compile Switches
- *****************************************************************************/
-
-/******************************************************************************
- * Includes
- *****************************************************************************/
-#include <StateMachine.h>
-#include <SimpleTimer.h>
-#include <SerialMuxProtServer.hpp>
-#include "SerialMuxChannels.h"
-#include <Arduino.h>
-
-/******************************************************************************
- * Macros
- *****************************************************************************/
-
-/******************************************************************************
- * Types and Classes
- *****************************************************************************/
-
-/** The convoy leader application. */
-class App
-{
-public:
-    /**
-     * Construct the convoy leader application.
-     */
-<<<<<<< HEAD
-    App() :
-        m_serialMuxProtChannelIdOdometry(0U),
-        m_serialMuxProtChannelIdSpeed(0U),
-        m_systemStateMachine(),
-        m_controlInterval(),
-        m_reportTimer(),
-        m_smpServer(Serial)
-=======
-    App() : m_systemStateMachine(), m_controlInterval(), m_smpServer(Serial)
->>>>>>> 44522281
-    {
-    }
-
-    /**
-     * Destroy the convoy leader application.
-     */
-    ~App()
-    {
-    }
-
-    /**
-     * Setup the application.
-     */
-    void setup();
-
-    /**
-     * Process the application periodically.
-     */
-    void loop();
-
-private:
-    /** Differential drive control period in ms. */
-    static const uint32_t DIFFERENTIAL_DRIVE_CONTROL_PERIOD = 5U;
-
-    /** Current data reporting period in ms. */
-    static const uint32_t REPORTING_PERIOD = 50U;
-
-    /** Baudrate for Serial Communication */
-    static const uint32_t SERIAL_BAUDRATE = 115200U;
-
-    /** SerialMuxProt Channel id for sending the current odometry. */
-    uint8_t m_serialMuxProtChannelIdOdometry;
-
-    /** SerialMuxProt Channel id for sending the current speed. */
-    uint8_t m_serialMuxProtChannelIdSpeed;
-
-    /** The system state machine. */
-    StateMachine m_systemStateMachine;
-
-    /** Timer used for differential drive control processing. */
-    SimpleTimer m_controlInterval;
-
-    /** Timer for reporting current data through SerialMuxProt. */
-    SimpleTimer m_reportTimer;
-
-    /**
-     * SerialMuxProt Server Instance
-     *
-     * @tparam tMaxChannels set to MAX_CHANNELS, defined in SerialMuxChannels.h.
-     */
-    SerialMuxProtServer<MAX_CHANNELS> m_smpServer;
-
-    /**
-     * Report the current position and heading of the robot using the Odometry data.
-     * Sends data through the SerialMuxProtServer.
-     */
-    void reportOdometry();
-
-    /**
-     * Report the current motor speeds of the robot using the Speedometer data.
-     * Sends data through the SerialMuxProtServer.
-     */
-    void reportSpeed();
-
-<<<<<<< HEAD
-private:
-    /* An instance shall not be copied or assigned. */
-    App(const App& app);
-    App& operator=(const App& app);
-=======
-    /* Not allowed. */
-    App(const App& app);            /**< Copy construction of an instance. */
-    App& operator=(const App& app); /**< Assignment of an instance. */
->>>>>>> 44522281
-};
-
-/******************************************************************************
- * Functions
- *****************************************************************************/
-
-#endif /* APP_H */
-/** @} */
+/* MIT License
+ *
+ * Copyright (c) 2023 Andreas Merkle <web@blue-andi.de>
+ *
+ * Permission is hereby granted, free of charge, to any person obtaining a copy
+ * of this software and associated documentation files (the "Software"), to deal
+ * in the Software without restriction, including without limitation the rights
+ * to use, copy, modify, merge, publish, distribute, sublicense, and/or sell
+ * copies of the Software, and to permit persons to whom the Software is
+ * furnished to do so, subject to the following conditions:
+ *
+ * The above copyright notice and this permission notice shall be included in all
+ * copies or substantial portions of the Software.
+ *
+ * THE SOFTWARE IS PROVIDED "AS IS", WITHOUT WARRANTY OF ANY KIND, EXPRESS OR
+ * IMPLIED, INCLUDING BUT NOT LIMITED TO THE WARRANTIES OF MERCHANTABILITY,
+ * FITNESS FOR A PARTICULAR PURPOSE AND NONINFRINGEMENT. IN NO EVENT SHALL THE
+ * AUTHORS OR COPYRIGHT HOLDERS BE LIABLE FOR ANY CLAIM, DAMAGES OR OTHER
+ * LIABILITY, WHETHER IN AN ACTION OF CONTRACT, TORT OR OTHERWISE, ARISING FROM,
+ * OUT OF OR IN CONNECTION WITH THE SOFTWARE OR THE USE OR OTHER DEALINGS IN THE
+ * SOFTWARE.
+ */
+
+/*******************************************************************************
+    DESCRIPTION
+*******************************************************************************/
+/**
+ * @brief  ConvoyLeader application
+ * @author Andreas Merkle <web@blue-andi.de>
+ *
+ * @addtogroup Application
+ *
+ * @{
+ */
+
+#ifndef APP_H
+#define APP_H
+
+/******************************************************************************
+ * Compile Switches
+ *****************************************************************************/
+
+/******************************************************************************
+ * Includes
+ *****************************************************************************/
+#include <StateMachine.h>
+#include <SimpleTimer.h>
+#include <SerialMuxProtServer.hpp>
+#include "SerialMuxChannels.h"
+#include <Arduino.h>
+
+/******************************************************************************
+ * Macros
+ *****************************************************************************/
+
+/******************************************************************************
+ * Types and Classes
+ *****************************************************************************/
+
+/** The convoy leader application. */
+class App
+{
+public:
+    /**
+     * Construct the convoy leader application.
+     */
+    App() :
+        m_serialMuxProtChannelIdOdometry(0U),
+        m_serialMuxProtChannelIdSpeed(0U),
+        m_systemStateMachine(),
+        m_controlInterval(),
+        m_reportTimer(),
+        m_smpServer(Serial)
+    {
+    }
+
+    /**
+     * Destroy the convoy leader application.
+     */
+    ~App()
+    {
+    }
+
+    /**
+     * Setup the application.
+     */
+    void setup();
+
+    /**
+     * Process the application periodically.
+     */
+    void loop();
+
+private:
+    /** Differential drive control period in ms. */
+    static const uint32_t DIFFERENTIAL_DRIVE_CONTROL_PERIOD = 5U;
+
+    /** Current data reporting period in ms. */
+    static const uint32_t REPORTING_PERIOD = 50U;
+
+    /** Baudrate for Serial Communication */
+    static const uint32_t SERIAL_BAUDRATE = 115200U;
+
+    /** SerialMuxProt Channel id for sending the current odometry. */
+    uint8_t m_serialMuxProtChannelIdOdometry;
+
+    /** SerialMuxProt Channel id for sending the current speed. */
+    uint8_t m_serialMuxProtChannelIdSpeed;
+
+    /** The system state machine. */
+    StateMachine m_systemStateMachine;
+
+    /** Timer used for differential drive control processing. */
+    SimpleTimer m_controlInterval;
+
+    /** Timer for reporting current data through SerialMuxProt. */
+    SimpleTimer m_reportTimer;
+
+    /**
+     * SerialMuxProt Server Instance
+     *
+     * @tparam tMaxChannels set to MAX_CHANNELS, defined in SerialMuxChannels.h.
+     */
+    SerialMuxProtServer<MAX_CHANNELS> m_smpServer;
+
+    /**
+     * Report the current position and heading of the robot using the Odometry data.
+     * Sends data through the SerialMuxProtServer.
+     */
+    void reportOdometry();
+
+    /**
+     * Report the current motor speeds of the robot using the Speedometer data.
+     * Sends data through the SerialMuxProtServer.
+     */
+    void reportSpeed();
+
+    /* Not allowed. */
+    App(const App& app);            /**< Copy construction of an instance. */
+    App& operator=(const App& app); /**< Assignment of an instance. */
+};
+
+/******************************************************************************
+ * Functions
+ *****************************************************************************/
+
+#endif /* APP_H */
+/** @} */