<<<<<<< HEAD
/* MIT License
 *
 * Copyright (c) 2023 Andreas Merkle <web@blue-andi.de>
 *
 * Permission is hereby granted, free of charge, to any person obtaining a copy
 * of this software and associated documentation files (the "Software"), to deal
 * in the Software without restriction, including without limitation the rights
 * to use, copy, modify, merge, publish, distribute, sublicense, and/or sell
 * copies of the Software, and to permit persons to whom the Software is
 * furnished to do so, subject to the following conditions:
 *
 * The above copyright notice and this permission notice shall be included in all
 * copies or substantial portions of the Software.
 *
 * THE SOFTWARE IS PROVIDED "AS IS", WITHOUT WARRANTY OF ANY KIND, EXPRESS OR
 * IMPLIED, INCLUDING BUT NOT LIMITED TO THE WARRANTIES OF MERCHANTABILITY,
 * FITNESS FOR A PARTICULAR PURPOSE AND NONINFRINGEMENT. IN NO EVENT SHALL THE
 * AUTHORS OR COPYRIGHT HOLDERS BE LIABLE FOR ANY CLAIM, DAMAGES OR OTHER
 * LIABILITY, WHETHER IN AN ACTION OF CONTRACT, TORT OR OTHERWISE, ARISING FROM,
 * OUT OF OR IN CONNECTION WITH THE SOFTWARE OR THE USE OR OTHER DEALINGS IN THE
 * SOFTWARE.
 */

/*******************************************************************************
    DESCRIPTION
*******************************************************************************/
/**
 * @brief  The simulation robot board realization.
 * @author Andreas Merkle <web@blue-andi.de>
 *
 * @addtogroup HALSim
 *
 * @{
 */
#ifndef BOARD_H
#define BOARD_H

/******************************************************************************
 * Compile Switches
 *****************************************************************************/

/******************************************************************************
 * Includes
 *****************************************************************************/
#include <stdint.h>
#include <ButtonA.h>
#include <ButtonB.h>
#include <ButtonC.h>
#include <Buzzer.h>
#include <Display.h>
#include <Encoders.h>
#include <LineSensors.h>
#include <Motors.h>
#include <LedRed.h>
#include <LedYellow.h>
#include <LedGreen.h>
#include <ProximitySensors.h>

#include <math.h>
#include <webots/Robot.hpp>
#include <Keyboard.h>
#include <SimTime.h>

/******************************************************************************
 * Macros
 *****************************************************************************/

/******************************************************************************
 * Types and Classes
 *****************************************************************************/

/**
 * The concrete simulation robot board.
 */
class Board
{
public:
    /**
     * Get board instance.
     *
     * @return Board instance
     */
    static Board& getInstance()
    {
        static Board instance; /* idiom */

        return instance;
    }

    /**
     * Initialize the hardware.
     */
    void init();

    /**
     * Get button A driver.
     *
     * @return Button A driver.
     */
    IButton& getButtonA()
    {
        return m_buttonA;
    }

    /**
     * Get button B driver.
     *
     * @return Button B driver.
     */
    IButton& getButtonB()
    {
        return m_buttonB;
    }

    /**
     * Get button C driver.
     *
     * @return Button C driver.
     */
    IButton& getButtonC()
    {
        return m_buttonC;
    }

    /**
     * Get buzzer driver.
     *
     * @return Buzzer driver.
     */
    IBuzzer& getBuzzer()
    {
        return m_buzzer;
    }

    /**
     * Get LCD driver.
     *
     * @return LCD driver.
     */
    IDisplay& getDisplay()
    {
        return m_display;
    }

    /**
     * Get encoders.
     *
     * @return Encoders driver.
     */
    IEncoders& getEncoders()
    {
        return m_encoders;
    }

    /**
     * Get line sensors driver.
     *
     * @return Line sensor driver.
     */
    ILineSensors& getLineSensors()
    {
        return m_lineSensors;
    }

    /**
     * Get motor driver.
     *
     * @return Motor driver.
     */
    IMotors& getMotors()
    {
        return m_motors;
    }

    /**
     * Get red LED driver.
     *
     * @return Red LED driver.
     */
    ILed& getRedLed()
    {
        return m_ledRed;
    }

    /**
     * Get yellow LED driver.
     *
     * @return Yellow LED driver.
     */
    ILed& getYellowLed()
    {
        return m_ledYellow;
    }

    /**
     * Get green LED driver.
     *
     * @return Green LED driver.
     */
    ILed& getGreenLed()
    {
        return m_ledGreen;
    }

    /**
     * Get proximity sensors driver.
     *
     * @return Proximity sensors driver
     */
    IProximitySensors& getProximitySensors()
    {
        return m_proximitySensors;
    }

protected:
private:
    /** Name of the speaker in the robot simulation. */
    static const char* SPEAKER_NAME;

    /** Name of the display in the robot simulation. */
    static const char* DISPLAY_NAME;

    /** Name of the left motor in the robot simulation. */
    static const char* LEFT_MOTOR_NAME;

    /** Name of the right motor in the robot simulation. */
    static const char* RIGHT_MOTOR_NAME;

    /** Name of the infrared emitter 0 in the robot simulation. */
    static const char* EMITTER_0_NAME;

    /** Name of the infrared emitter 1 in the robot simulation. */
    static const char* EMITTER_1_NAME;

    /** Name of the infrared emitter 2 in the robot simulation. */
    static const char* EMITTER_2_NAME;

    /** Name of the infrared emitter 3 in the robot simulation. */
    static const char* EMITTER_3_NAME;

    /** Name of the infrared emitter 4 in the robot simulation. */
    static const char* EMITTER_4_NAME;

    /** Name of the position sensor of the left motor in the robot simulation. */
    static const char* POS_SENSOR_LEFT_NAME;

    /** Name of the position sensor of the right motor in the robot simulation. */
    static const char* POS_SENSOR_RIGHT_NAME;

    /** Name of the light sensor 0 in the robot simulation. */
    static const char* LIGHT_SENSOR_0_NAME;

    /** Name of the light sensor 1 in the robot simulation. */
    static const char* LIGHT_SENSOR_1_NAME;

    /** Name of the light sensor 2 in the robot simulation. */
    static const char* LIGHT_SENSOR_2_NAME;

    /** Name of the light sensor 3 in the robot simulation. */
    static const char* LIGHT_SENSOR_3_NAME;

    /** Name of the light sensor 4 in the robot simulation. */
    static const char* LIGHT_SENSOR_4_NAME;

    /** Name of the red LED in the robot simulation. */
    static const char* LED_RED_NAME;

    /** Name of the yellow LED in the robot simulation. */
    static const char* LED_YELLOW_NAME;

    /** Name of the green LED in the robot simulation. */
    static const char* LED_GREEN_NAME;

    /** Name of the front proximity sensor in the robot simulation. */
    static const char* PROXIMITY_SENSOR_FRONT_LEFT_NAME;

    /** Name of the front right proximity sensor in the robot simulation. */
    static const char* PROXIMITY_SENSOR_FRONT_RIGHT_NAME;

    /** Simulated roboter instance. */
    webots::Robot m_robot;

    /** Simulation time handler */
    SimTime m_simTime;

    /** Own keyboard that wraps the webots keyboard. */
    Keyboard m_keyboard;

    /** Button A driver */
    ButtonA m_buttonA;

    /** Button B driver */
    ButtonB m_buttonB;

    /** Button C driver */
    ButtonC m_buttonC;

    /** Buzzer driver */
    Buzzer m_buzzer;

    /** Display driver */
    Display m_display;

    /** Encoders driver */
    Encoders m_encoders;

    /** Line sensors driver */
    LineSensors m_lineSensors;

    /** Motors driver */
    Motors m_motors;

    /** Red LED driver */
    LedRed m_ledRed;

    /** Yellow LED driver */
    LedYellow m_ledYellow;

    /** Green LED driver */
    LedGreen m_ledGreen;

    /** Proximity sensors */
    ProximitySensors m_proximitySensors;

    /**
     * Constructs the concrete board.
     */
    Board() :
        m_robot(),
        m_simTime(m_robot),
        m_keyboard(m_simTime, m_robot.getKeyboard()),
        m_buttonA(m_keyboard),
        m_buttonB(m_keyboard),
        m_buttonC(m_keyboard),
        m_buzzer(m_robot.getSpeaker(SPEAKER_NAME)),
        m_display(m_robot.getDisplay(DISPLAY_NAME)),
        m_encoders(m_simTime, m_robot.getPositionSensor(POS_SENSOR_LEFT_NAME),
                   m_robot.getPositionSensor(POS_SENSOR_RIGHT_NAME)),
        m_lineSensors(m_simTime, m_robot.getEmitter(EMITTER_0_NAME), m_robot.getEmitter(EMITTER_1_NAME),
                      m_robot.getEmitter(EMITTER_2_NAME), m_robot.getEmitter(EMITTER_3_NAME),
                      m_robot.getEmitter(EMITTER_4_NAME), m_robot.getDistanceSensor(LIGHT_SENSOR_0_NAME),
                      m_robot.getDistanceSensor(LIGHT_SENSOR_1_NAME), m_robot.getDistanceSensor(LIGHT_SENSOR_2_NAME),
                      m_robot.getDistanceSensor(LIGHT_SENSOR_3_NAME), m_robot.getDistanceSensor(LIGHT_SENSOR_4_NAME)),
        m_motors(m_robot.getMotor(LEFT_MOTOR_NAME), m_robot.getMotor(RIGHT_MOTOR_NAME)),
        m_ledRed(m_robot.getLED(LED_RED_NAME)),
        m_ledYellow(m_robot.getLED(LED_YELLOW_NAME)),
        m_ledGreen(m_robot.getLED(LED_GREEN_NAME)),
        m_proximitySensors(m_simTime, m_robot.getDistanceSensor(PROXIMITY_SENSOR_FRONT_LEFT_NAME),
                           m_robot.getDistanceSensor(PROXIMITY_SENSOR_FRONT_RIGHT_NAME))
    {
    }

    /**
     * Destroys the concrete board.
     */
    ~Board()
    {
    }

    /**
     * Get the simulation time handler.
     *
     * @return Simulation time handler
     */
    SimTime& getSimTime()
    {
        return m_simTime;
    }

    /**
     * Get the keyboard instance of the simulation.
     *
     * @return The keyboard.
     */
    Keyboard& getKeyboard()
    {
        return m_keyboard;
    }

    /**
     * The main entry needs access to the simulation robot instance.
     * But all other application parts shall have no access, which is
     * solved by this friend.
     *
     * @param[in] argc  Number of arguments
     * @param[in] argv  Arguments
     *
     * @return Exit code
     */
    friend int main(int argc, char** argv);
};

/******************************************************************************
 * Functions
 *****************************************************************************/

#endif /* BOARD_H */
=======
/* MIT License
 *
 * Copyright (c) 2023 Andreas Merkle <web@blue-andi.de>
 *
 * Permission is hereby granted, free of charge, to any person obtaining a copy
 * of this software and associated documentation files (the "Software"), to deal
 * in the Software without restriction, including without limitation the rights
 * to use, copy, modify, merge, publish, distribute, sublicense, and/or sell
 * copies of the Software, and to permit persons to whom the Software is
 * furnished to do so, subject to the following conditions:
 *
 * The above copyright notice and this permission notice shall be included in all
 * copies or substantial portions of the Software.
 *
 * THE SOFTWARE IS PROVIDED "AS IS", WITHOUT WARRANTY OF ANY KIND, EXPRESS OR
 * IMPLIED, INCLUDING BUT NOT LIMITED TO THE WARRANTIES OF MERCHANTABILITY,
 * FITNESS FOR A PARTICULAR PURPOSE AND NONINFRINGEMENT. IN NO EVENT SHALL THE
 * AUTHORS OR COPYRIGHT HOLDERS BE LIABLE FOR ANY CLAIM, DAMAGES OR OTHER
 * LIABILITY, WHETHER IN AN ACTION OF CONTRACT, TORT OR OTHERWISE, ARISING FROM,
 * OUT OF OR IN CONNECTION WITH THE SOFTWARE OR THE USE OR OTHER DEALINGS IN THE
 * SOFTWARE.
 */

/*******************************************************************************
    DESCRIPTION
*******************************************************************************/
/**
 * @brief  The simulation robot board realization.
 * @author Andreas Merkle <web@blue-andi.de>
 *
 * @addtogroup HALSim
 *
 * @{
 */
#ifndef BOARD_H
#define BOARD_H

/******************************************************************************
 * Compile Switches
 *****************************************************************************/

/******************************************************************************
 * Includes
 *****************************************************************************/
#include <stdint.h>
#include <IBoard.h>
#include <ButtonA.h>
#include <ButtonB.h>
#include <ButtonC.h>
#include <Buzzer.h>
#include <Display.h>
#include <Encoders.h>
#include <LineSensors.h>
#include <Motors.h>
#include <LedRed.h>
#include <LedYellow.h>
#include <LedGreen.h>
#include <ProximitySensors.h>

#include <math.h>
#include <webots/Robot.hpp>
#include <Keyboard.h>
#include <SimTime.h>

/******************************************************************************
 * Macros
 *****************************************************************************/

/******************************************************************************
 * Types and Classes
 *****************************************************************************/

/**
 * The concrete simulation robot board.
 */
class Board : public IBoard
{
public:
    /**
     * Get board instance.
     *
     * @return Board instance
     */
    static Board& getInstance()
    {
        static Board instance; /* idiom */

        return instance;
    }

    /**
     * Initialize the hardware.
     */
    void init() final;

    /**
     * Get button A driver.
     *
     * @return Button A driver.
     */
    IButton& getButtonA() final
    {
        return m_buttonA;
    }

    /**
     * Get button B driver.
     *
     * @return Button B driver.
     */
    IButton& getButtonB() final
    {
        return m_buttonB;
    }

    /**
     * Get button C driver.
     *
     * @return Button C driver.
     */
    IButton& getButtonC() final
    {
        return m_buttonC;
    }

    /**
     * Get buzzer driver.
     *
     * @return Buzzer driver.
     */
    IBuzzer& getBuzzer() final
    {
        return m_buzzer;
    }

    /**
     * Get LCD driver.
     *
     * @return LCD driver.
     */
    IDisplay& getDisplay() final
    {
        return m_display;
    }

    /**
     * Get encoders.
     *
     * @return Encoders driver.
     */
    IEncoders& getEncoders() final
    {
        return m_encoders;
    }

    /**
     * Get line sensors driver.
     *
     * @return Line sensor driver.
     */
    ILineSensors& getLineSensors() final
    {
        return m_lineSensors;
    }

    /**
     * Get motor driver.
     *
     * @return Motor driver.
     */
    IMotors& getMotors() final
    {
        return m_motors;
    }

    /**
     * Get red LED driver.
     *
     * @return Red LED driver.
     */
    ILed& getRedLed() final
    {
        return m_ledRed;
    }

    /**
     * Get yellow LED driver.
     *
     * @return Yellow LED driver.
     */
    ILed& getYellowLed() final
    {
        return m_ledYellow;
    }

    /**
     * Get green LED driver.
     *
     * @return Green LED driver.
     */
    ILed& getGreenLed() final
    {
        return m_ledGreen;
    }

    /**
     * Get proximity sensors driver.
     *
     * @return Proximity sensors driver
     */
    IProximitySensors& getProximitySensors() final
    {
        return m_proximitySensors;
    }

    /**
     * Process actuators and sensors.
     */
    void process() final
    {
        m_buzzer.process();
    }
    
private:
    /** Name of the speaker in the robot simulation. */
    static const char* SPEAKER_NAME;

    /** Name of the display in the robot simulation. */
    static const char* DISPLAY_NAME;

    /** Name of the left motor in the robot simulation. */
    static const char* LEFT_MOTOR_NAME;

    /** Name of the right motor in the robot simulation. */
    static const char* RIGHT_MOTOR_NAME;

    /** Name of the infrared emitter 0 in the robot simulation. */
    static const char* EMITTER_0_NAME;

    /** Name of the infrared emitter 1 in the robot simulation. */
    static const char* EMITTER_1_NAME;

    /** Name of the infrared emitter 2 in the robot simulation. */
    static const char* EMITTER_2_NAME;

    /** Name of the infrared emitter 3 in the robot simulation. */
    static const char* EMITTER_3_NAME;

    /** Name of the infrared emitter 4 in the robot simulation. */
    static const char* EMITTER_4_NAME;

    /** Name of the position sensor of the left motor in the robot simulation. */
    static const char* POS_SENSOR_LEFT_NAME;

    /** Name of the position sensor of the right motor in the robot simulation. */
    static const char* POS_SENSOR_RIGHT_NAME;

    /** Name of the light sensor 0 in the robot simulation. */
    static const char* LIGHT_SENSOR_0_NAME;

    /** Name of the light sensor 1 in the robot simulation. */
    static const char* LIGHT_SENSOR_1_NAME;

    /** Name of the light sensor 2 in the robot simulation. */
    static const char* LIGHT_SENSOR_2_NAME;

    /** Name of the light sensor 3 in the robot simulation. */
    static const char* LIGHT_SENSOR_3_NAME;

    /** Name of the light sensor 4 in the robot simulation. */
    static const char* LIGHT_SENSOR_4_NAME;

    /** Name of the red LED in the robot simulation. */
    static const char* LED_RED_NAME;

    /** Name of the yellow LED in the robot simulation. */
    static const char* LED_YELLOW_NAME;

    /** Name of the green LED in the robot simulation. */
    static const char* LED_GREEN_NAME;

    /** Name of the front proximity sensor in the robot simulation. */
    static const char* PROXIMITY_SENSOR_FRONT_LEFT_NAME;

    /** Name of the front right proximity sensor in the robot simulation. */
    static const char* PROXIMITY_SENSOR_FRONT_RIGHT_NAME;

    /** Simulated roboter instance. */
    webots::Robot m_robot;

    /** Simulation time handler */
    SimTime m_simTime;

    /** Own keyboard that wraps the webots keyboard. */
    Keyboard m_keyboard;

    /** Button A driver */
    ButtonA m_buttonA;

    /** Button B driver */
    ButtonB m_buttonB;

    /** Button C driver */
    ButtonC m_buttonC;

    /** Buzzer driver */
    Buzzer m_buzzer;

    /** Display driver */
    Display m_display;

    /** Encoders driver */
    Encoders m_encoders;

    /** Line sensors driver */
    LineSensors m_lineSensors;

    /** Motors driver */
    Motors m_motors;

    /** Red LED driver */
    LedRed m_ledRed;

    /** Red LED driver */
    LedYellow m_ledYellow;

    /** Red LED driver */
    LedGreen m_ledGreen;

    /** Proximity sensors */
    ProximitySensors m_proximitySensors;

    /**
     * Constructs the concrete board.
     */
    Board();

    /**
     * Destroys the concrete board.
     */
    ~Board()
    {
    }

    /**
     * Get the simulation time handler.
     *
     * @return Simulation time handler
     */
    SimTime& getSimTime()
    {
        return m_simTime;
    }

    /**
     * Get the keyboard instance of the simulation.
     *
     * @return The keyboard.
     */
    Keyboard& getKeyboard()
    {
        return m_keyboard;
    }

    /**
     * The main entry needs access to the simulation robot instance.
     * But all other application parts shall have no access, which is
     * solved by this friend.
     *
     * @param[in] argc  Number of arguments
     * @param[in] argv  Arguments
     *
     * @return Exit code
     */
    friend int main(int argc, char** argv);
};

/******************************************************************************
 * Functions
 *****************************************************************************/

#endif /* BOARD_H */
>>>>>>> d4af7401
/** @} */<|MERGE_RESOLUTION|>--- conflicted
+++ resolved
@@ -1,402 +1,3 @@
-<<<<<<< HEAD
-/* MIT License
- *
- * Copyright (c) 2023 Andreas Merkle <web@blue-andi.de>
- *
- * Permission is hereby granted, free of charge, to any person obtaining a copy
- * of this software and associated documentation files (the "Software"), to deal
- * in the Software without restriction, including without limitation the rights
- * to use, copy, modify, merge, publish, distribute, sublicense, and/or sell
- * copies of the Software, and to permit persons to whom the Software is
- * furnished to do so, subject to the following conditions:
- *
- * The above copyright notice and this permission notice shall be included in all
- * copies or substantial portions of the Software.
- *
- * THE SOFTWARE IS PROVIDED "AS IS", WITHOUT WARRANTY OF ANY KIND, EXPRESS OR
- * IMPLIED, INCLUDING BUT NOT LIMITED TO THE WARRANTIES OF MERCHANTABILITY,
- * FITNESS FOR A PARTICULAR PURPOSE AND NONINFRINGEMENT. IN NO EVENT SHALL THE
- * AUTHORS OR COPYRIGHT HOLDERS BE LIABLE FOR ANY CLAIM, DAMAGES OR OTHER
- * LIABILITY, WHETHER IN AN ACTION OF CONTRACT, TORT OR OTHERWISE, ARISING FROM,
- * OUT OF OR IN CONNECTION WITH THE SOFTWARE OR THE USE OR OTHER DEALINGS IN THE
- * SOFTWARE.
- */
-
-/*******************************************************************************
-    DESCRIPTION
-*******************************************************************************/
-/**
- * @brief  The simulation robot board realization.
- * @author Andreas Merkle <web@blue-andi.de>
- *
- * @addtogroup HALSim
- *
- * @{
- */
-#ifndef BOARD_H
-#define BOARD_H
-
-/******************************************************************************
- * Compile Switches
- *****************************************************************************/
-
-/******************************************************************************
- * Includes
- *****************************************************************************/
-#include <stdint.h>
-#include <ButtonA.h>
-#include <ButtonB.h>
-#include <ButtonC.h>
-#include <Buzzer.h>
-#include <Display.h>
-#include <Encoders.h>
-#include <LineSensors.h>
-#include <Motors.h>
-#include <LedRed.h>
-#include <LedYellow.h>
-#include <LedGreen.h>
-#include <ProximitySensors.h>
-
-#include <math.h>
-#include <webots/Robot.hpp>
-#include <Keyboard.h>
-#include <SimTime.h>
-
-/******************************************************************************
- * Macros
- *****************************************************************************/
-
-/******************************************************************************
- * Types and Classes
- *****************************************************************************/
-
-/**
- * The concrete simulation robot board.
- */
-class Board
-{
-public:
-    /**
-     * Get board instance.
-     *
-     * @return Board instance
-     */
-    static Board& getInstance()
-    {
-        static Board instance; /* idiom */
-
-        return instance;
-    }
-
-    /**
-     * Initialize the hardware.
-     */
-    void init();
-
-    /**
-     * Get button A driver.
-     *
-     * @return Button A driver.
-     */
-    IButton& getButtonA()
-    {
-        return m_buttonA;
-    }
-
-    /**
-     * Get button B driver.
-     *
-     * @return Button B driver.
-     */
-    IButton& getButtonB()
-    {
-        return m_buttonB;
-    }
-
-    /**
-     * Get button C driver.
-     *
-     * @return Button C driver.
-     */
-    IButton& getButtonC()
-    {
-        return m_buttonC;
-    }
-
-    /**
-     * Get buzzer driver.
-     *
-     * @return Buzzer driver.
-     */
-    IBuzzer& getBuzzer()
-    {
-        return m_buzzer;
-    }
-
-    /**
-     * Get LCD driver.
-     *
-     * @return LCD driver.
-     */
-    IDisplay& getDisplay()
-    {
-        return m_display;
-    }
-
-    /**
-     * Get encoders.
-     *
-     * @return Encoders driver.
-     */
-    IEncoders& getEncoders()
-    {
-        return m_encoders;
-    }
-
-    /**
-     * Get line sensors driver.
-     *
-     * @return Line sensor driver.
-     */
-    ILineSensors& getLineSensors()
-    {
-        return m_lineSensors;
-    }
-
-    /**
-     * Get motor driver.
-     *
-     * @return Motor driver.
-     */
-    IMotors& getMotors()
-    {
-        return m_motors;
-    }
-
-    /**
-     * Get red LED driver.
-     *
-     * @return Red LED driver.
-     */
-    ILed& getRedLed()
-    {
-        return m_ledRed;
-    }
-
-    /**
-     * Get yellow LED driver.
-     *
-     * @return Yellow LED driver.
-     */
-    ILed& getYellowLed()
-    {
-        return m_ledYellow;
-    }
-
-    /**
-     * Get green LED driver.
-     *
-     * @return Green LED driver.
-     */
-    ILed& getGreenLed()
-    {
-        return m_ledGreen;
-    }
-
-    /**
-     * Get proximity sensors driver.
-     *
-     * @return Proximity sensors driver
-     */
-    IProximitySensors& getProximitySensors()
-    {
-        return m_proximitySensors;
-    }
-
-protected:
-private:
-    /** Name of the speaker in the robot simulation. */
-    static const char* SPEAKER_NAME;
-
-    /** Name of the display in the robot simulation. */
-    static const char* DISPLAY_NAME;
-
-    /** Name of the left motor in the robot simulation. */
-    static const char* LEFT_MOTOR_NAME;
-
-    /** Name of the right motor in the robot simulation. */
-    static const char* RIGHT_MOTOR_NAME;
-
-    /** Name of the infrared emitter 0 in the robot simulation. */
-    static const char* EMITTER_0_NAME;
-
-    /** Name of the infrared emitter 1 in the robot simulation. */
-    static const char* EMITTER_1_NAME;
-
-    /** Name of the infrared emitter 2 in the robot simulation. */
-    static const char* EMITTER_2_NAME;
-
-    /** Name of the infrared emitter 3 in the robot simulation. */
-    static const char* EMITTER_3_NAME;
-
-    /** Name of the infrared emitter 4 in the robot simulation. */
-    static const char* EMITTER_4_NAME;
-
-    /** Name of the position sensor of the left motor in the robot simulation. */
-    static const char* POS_SENSOR_LEFT_NAME;
-
-    /** Name of the position sensor of the right motor in the robot simulation. */
-    static const char* POS_SENSOR_RIGHT_NAME;
-
-    /** Name of the light sensor 0 in the robot simulation. */
-    static const char* LIGHT_SENSOR_0_NAME;
-
-    /** Name of the light sensor 1 in the robot simulation. */
-    static const char* LIGHT_SENSOR_1_NAME;
-
-    /** Name of the light sensor 2 in the robot simulation. */
-    static const char* LIGHT_SENSOR_2_NAME;
-
-    /** Name of the light sensor 3 in the robot simulation. */
-    static const char* LIGHT_SENSOR_3_NAME;
-
-    /** Name of the light sensor 4 in the robot simulation. */
-    static const char* LIGHT_SENSOR_4_NAME;
-
-    /** Name of the red LED in the robot simulation. */
-    static const char* LED_RED_NAME;
-
-    /** Name of the yellow LED in the robot simulation. */
-    static const char* LED_YELLOW_NAME;
-
-    /** Name of the green LED in the robot simulation. */
-    static const char* LED_GREEN_NAME;
-
-    /** Name of the front proximity sensor in the robot simulation. */
-    static const char* PROXIMITY_SENSOR_FRONT_LEFT_NAME;
-
-    /** Name of the front right proximity sensor in the robot simulation. */
-    static const char* PROXIMITY_SENSOR_FRONT_RIGHT_NAME;
-
-    /** Simulated roboter instance. */
-    webots::Robot m_robot;
-
-    /** Simulation time handler */
-    SimTime m_simTime;
-
-    /** Own keyboard that wraps the webots keyboard. */
-    Keyboard m_keyboard;
-
-    /** Button A driver */
-    ButtonA m_buttonA;
-
-    /** Button B driver */
-    ButtonB m_buttonB;
-
-    /** Button C driver */
-    ButtonC m_buttonC;
-
-    /** Buzzer driver */
-    Buzzer m_buzzer;
-
-    /** Display driver */
-    Display m_display;
-
-    /** Encoders driver */
-    Encoders m_encoders;
-
-    /** Line sensors driver */
-    LineSensors m_lineSensors;
-
-    /** Motors driver */
-    Motors m_motors;
-
-    /** Red LED driver */
-    LedRed m_ledRed;
-
-    /** Yellow LED driver */
-    LedYellow m_ledYellow;
-
-    /** Green LED driver */
-    LedGreen m_ledGreen;
-
-    /** Proximity sensors */
-    ProximitySensors m_proximitySensors;
-
-    /**
-     * Constructs the concrete board.
-     */
-    Board() :
-        m_robot(),
-        m_simTime(m_robot),
-        m_keyboard(m_simTime, m_robot.getKeyboard()),
-        m_buttonA(m_keyboard),
-        m_buttonB(m_keyboard),
-        m_buttonC(m_keyboard),
-        m_buzzer(m_robot.getSpeaker(SPEAKER_NAME)),
-        m_display(m_robot.getDisplay(DISPLAY_NAME)),
-        m_encoders(m_simTime, m_robot.getPositionSensor(POS_SENSOR_LEFT_NAME),
-                   m_robot.getPositionSensor(POS_SENSOR_RIGHT_NAME)),
-        m_lineSensors(m_simTime, m_robot.getEmitter(EMITTER_0_NAME), m_robot.getEmitter(EMITTER_1_NAME),
-                      m_robot.getEmitter(EMITTER_2_NAME), m_robot.getEmitter(EMITTER_3_NAME),
-                      m_robot.getEmitter(EMITTER_4_NAME), m_robot.getDistanceSensor(LIGHT_SENSOR_0_NAME),
-                      m_robot.getDistanceSensor(LIGHT_SENSOR_1_NAME), m_robot.getDistanceSensor(LIGHT_SENSOR_2_NAME),
-                      m_robot.getDistanceSensor(LIGHT_SENSOR_3_NAME), m_robot.getDistanceSensor(LIGHT_SENSOR_4_NAME)),
-        m_motors(m_robot.getMotor(LEFT_MOTOR_NAME), m_robot.getMotor(RIGHT_MOTOR_NAME)),
-        m_ledRed(m_robot.getLED(LED_RED_NAME)),
-        m_ledYellow(m_robot.getLED(LED_YELLOW_NAME)),
-        m_ledGreen(m_robot.getLED(LED_GREEN_NAME)),
-        m_proximitySensors(m_simTime, m_robot.getDistanceSensor(PROXIMITY_SENSOR_FRONT_LEFT_NAME),
-                           m_robot.getDistanceSensor(PROXIMITY_SENSOR_FRONT_RIGHT_NAME))
-    {
-    }
-
-    /**
-     * Destroys the concrete board.
-     */
-    ~Board()
-    {
-    }
-
-    /**
-     * Get the simulation time handler.
-     *
-     * @return Simulation time handler
-     */
-    SimTime& getSimTime()
-    {
-        return m_simTime;
-    }
-
-    /**
-     * Get the keyboard instance of the simulation.
-     *
-     * @return The keyboard.
-     */
-    Keyboard& getKeyboard()
-    {
-        return m_keyboard;
-    }
-
-    /**
-     * The main entry needs access to the simulation robot instance.
-     * But all other application parts shall have no access, which is
-     * solved by this friend.
-     *
-     * @param[in] argc  Number of arguments
-     * @param[in] argv  Arguments
-     *
-     * @return Exit code
-     */
-    friend int main(int argc, char** argv);
-};
-
-/******************************************************************************
- * Functions
- *****************************************************************************/
-
-#endif /* BOARD_H */
-=======
 /* MIT License
  *
  * Copyright (c) 2023 Andreas Merkle <web@blue-andi.de>
@@ -779,5 +380,4 @@
  *****************************************************************************/
 
 #endif /* BOARD_H */
->>>>>>> d4af7401
 /** @} */