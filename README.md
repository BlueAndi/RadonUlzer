# Radon Ulzer - Firmware for Zumo32U4 <!-- omit in toc -->

[![License](https://img.shields.io/badge/license-MIT-blue.svg)](http://choosealicense.com/licenses/mit/)
[![Repo Status](https://www.repostatus.org/badges/latest/wip.svg)](https://www.repostatus.org/#wip)
[![Release](https://img.shields.io/github/release/BlueAndi/RadonUlzer.svg)](https://github.com/BlueAndi/RadonUlzer/releases)
[![Build Status](https://github.com/BlueAndi/RadonUlzer/actions/workflows/main.yml/badge.svg?branch=main)](https://github.com/BlueAndi/RadonUlzer/actions/workflows/main.yml)

A robot as fast as the famous pod racer driven by Anakin Skywalker with the powerful engines from Radon Ulzer. :-)

Several kind of exclusive applications are available:
* Calib - Application used for motor speed calibration.
* Convoy Leader - A line follower, providing information to the [DroidControlShip](https://github.com/BlueAndi/DroidControlShip) in a convoy leader role.
* Line Follower - Just a line follower, using a PID controller.
* Remote Control - The robot is remote controlled by e.g. the [DroidControlShip](https://github.com/BlueAndi/DroidControlShip) in a convoy follower role.
* Sensor Fusion - The robot provides odometry and inertial data to the [DroidControlShip](https://github.com/BlueAndi/DroidControlShip), which calculates the sensor fusion based location information.

## Table of content

* [The robot](#the-robot)
* [The simulation](#the-simulation)
  * [Installation](#installation)
  * [The Webots library](#the-webots-library)
  * [Build](#build)
  * [Preparation](#preparation)
  * [Run](#run)
    * [Run without Webots launcher](#run-without-webots-launcher)
    * [Run with Webots launcher](#run-with-webots-launcher)
    * [Run via terminal](#run-via-terminal)
  * [Running the robot on track](#running-the-robot-on-track)
  * [Communicate with the DroidControlShip](#communicate-with-the-droidcontrolship)
* [The target](#the-target)
  * [Build and flash procedure](#build-and-flash-procedure)
* [The Applications](#the-applications)
* [Documentation](#documentation)
* [Used Libraries](#used-libraries)
* [Issues, Ideas And Bugs](#issues-ideas-and-bugs)
* [License](#license)
* [Contribution](#contribution)

# The robot
The main target of the firmware is the Pololu Zumo32U4 robot (see https://www.pololu.com/category/129/zumo-robots-and-accessories) from Pololu.

![deployment](http://www.plantuml.com/plantuml/proxy?cache=no&src=https://raw.githubusercontent.com/BlueAndi/RadonUlzer/master/doc/architecture/uml/PhysicalView/Deployment.plantuml)

# The simulation
The simulation is based on the open source robot simulator *Webots*. The application and the services are equal to the target firmware. Only the HAL is different in the simulation.

* Website: https://cyberbotics.com/#cyberbotics
* Github: https://github.com/cyberbotics/webots
* Compatible webots versions:
  * v2023a
  * v2023b

## Installation

1. Install [Webots](https://cyberbotics.com).
2. Setup for [external controllers](https://www.cyberbotics.com/doc/guide/running-extern-robot-controllers):
    1. Set environment variable ```WEBOTS_HOME``` to installation directory of Webots.
    2. Add to path:
        * Linux: ```${WEBOTS_HOME}/lib/controller```
        * Windows: ```%WEBOTS_HOME%\lib\controller```
3. Install the native compiler toolchain:
    * Linux: Install the gcc toolchain, depended on your distribution.
    * Windows
        * Install the [MSYS2](https://www.msys2.org) toolchain.
        * Open MSYS2 shell.
            * Update package database: ```pacman -Sy pacman```
            * Install GCC: ```pacman -Sy mingw-w64-ucrt-x86_64-gcc```
4. Ensure a current (>=3.9) Python3 version is installed on your machine.

## The Webots library
To adapt the HAL to the simulation, some sourcecode files from Webots are necessary. Currently there is no Webots library in the platformio registry available. Therefore a local library is created during the build. Ensure that that Webots is already installed, before you try to build it!

The library creation is handled in the ```./scripts/create_webots_library.py``` script and runs automatically after building for the WebotsSim environment.

## Build
1. Start VSCode.
2. PlatformIO project tasks --> &lt;APP-NAME&gt; --> General --> Build\
    Example for **LineFollowerSim** application:\
  ![Example](./doc/images/pio_build.jpg)

For the simulation use only the applications with "Sim" as postfix, e.g. LineFollowerSim.

## Preparation
The preparation is shown with the line follower application as example. It expects that the **LineFollowerSim** is already built.

1. Start the Webots simulation.
2. File --> Open World
3. Select ```./webots/worlds/LineFollowerTrack.wbt```.
4. The loaded world should now look like this: ![webots_world](./doc/images/webots_world.jpg)
5. The simulation waits now for the external controller, like the RadonUlzer.

## Run
There are 3 ways how to run now the application. Choose according to your needs.

### Run without Webots launcher
This can be choosen in case the simulation waits just for one robot.

PlatformIO project tasks --> &lt;APP-NAME&gt; --> General --> Upload

Example for **LineFollowerSim** application:

![Example](./doc/images/pio_upload.jpg)

### Run with Webots launcher
Choose this one in case the simulation waits for more than one robot. Adapt the robot name in the _platformio.ini_.

See (Single Simulation and Multiple Local Extern Robot Controllers)[https://cyberbotics.com/doc/guide/running-extern-robot-controllers?tab-os=windows#single-simulation-and-multiple-local-extern-robot-controllers] for details.

PlatformIO project tasks --> &lt;APP-NAME&gt; --> Custom --> WebotsLauncher

Example for **LineFollowerSim** application:

![Example](./doc/images/pio_webots_launcher.jpg)

### Run via terminal
1. Open a command line (shell) and change to the folder with the built executable in ```.pio/build/LineFollowerSim```. This folder contains all necessary shared libraries as well.
2. Start the executable.

## Running the robot on track

1. Click in the simulation on the display to focus the simulation.
2. Now the keyboard keys a, b and c can be used to control the robot according to the implemented application logic.

## Communicate with the DroidControlShip
The communication with the DroidControlShip goes via a Webots serial connection, which is disabled by default.

Use the -c flag to enable it with default channels (see _webots_robot_serial_rx_channel_ and _webots_robot_serial_tx_channel_ in [platformio.ini](./platformio.ini)). Note, this will disable the standard logging, because the serial communication uses the SerialMuxProt procotol for data interchange.
```bash
$ program.exe -c
```

For simplicity a Platformio project task was added, which enables the Webots serial connection as well.

![Example](./doc/images/pio_webots_launcher_zumo_com_system.jpg)

# The target

## Build and flash procedure
1. PlatformIO project tasks --> &lt;APP-NAME&gt; --> General --> Build
    * For the target use only the applications with "Target" as postfix, e.g. LineFollowerTarget.
2. Start the bootloader by triggering twice the reset button. The yellow led will start blinking for 10s. Note, after 10s the target will leave the bootloader!
3. PlatformIO project tasks --> &lt;APP-NAME&gt; --> General --> Upload
4. Ready.

Example for the **LineFollowerTarget** application:

![Example](./doc/images/pio_target_build_upload.jpg)

# The Applications

| Application | Description | Standalone | DroidControlShop Required | Webots World |
| - | - | - | - | - |
| Calib | Application used for motor speed calibration. | Yes | No | ./webots/worlds/LargeTrack.wbt  ./webots/worlds/LineFollowerTrack.wbt |
| ConvoyLeader | A line follower, providing information to the [DroidControlShip](https://github.com/BlueAndi/DroidControlShip) in a convoy leader role. | No | Yes | ./webots/worlds/PlatoonTrack.wbt |
| ConvoyFollower | Convoy follower, providing information to the [DroidControlShip](https://github.com/BlueAndi/DroidControlShip) to drive to its target. | No | Yes | ./webots/worlds/PlatoonTrack.wbt |
| LineFollower | Just a line follower, using a PID controller. | Yes | No | ./webots/worlds/ETrack.wbt  ./webots/worlds/LargeTrack.wbt  ./webots/worlds/LineFollowerTrack.wbt |
<<<<<<< HEAD
| RemoteControl | The robot is remote controlled by e.g. the [DroidControlShip](https://github.com/BlueAndi/DroidControlShip) in a convoy follower role. | No | Yes | ./webots/world/zumo_with_com_system/* |
| SensorFusion | The robot provides odometry and inertial data to the [DroidControlShip](https://github.com/BlueAndi/DroidControlShip), which calculates the sensor fusion based location information. | No | Yes | ./webots/worlds/SensorFustion.wbt |
=======
| RemoteControl | The robot is remote controlled by e.g. the [DroidControlShip](https://github.com/BlueAndi/DroidControlShip) in a convoy follower role. | No | Yes | Any |
| SensorFusion | The robot provides odometry and inertial data to the [DroidControlShip](https://github.com/BlueAndi/DroidControlShip), which calculates the sensor fusion based location information. | No | Yes | ./webots/worlds/SensorFusionTrack.wbt |
>>>>>>> d73e2dad
| Test | Only for testing purposes on native environment. | Yes | No | N/A |

# Documentation

* [SW Architecture](./doc/architecture/README.md)
* [SW Configuration](./doc/configuration/README.md)

# Used Libraries

| Library                                                                 | Description                               | License |
| ----------------------------------------------------------------------- | ----------------------------------------- | ------- |
| [Zumo32U4 library](https://github.com/pololu/zumo-32u4-arduino-library) | Provides access to the Zumo32U4 hardware. | MIT     |
| [SerialMuxProt](https://github.com/gabryelreyes/SerialMuxProt)          | Multiplexing Communication Protocol       | MIT     |

# Issues, Ideas And Bugs
If you have further ideas or you found some bugs, great! Create a [issue](https://github.com/BlueAndi/RadonUlzer/issues) or if you are able and willing to fix it by yourself, clone the repository and create a pull request.

# License
The whole source code is published under the [MIT license](http://choosealicense.com/licenses/mit/).
Consider the different licenses of the used third party libraries too!

# Contribution
Unless you explicitly state otherwise, any contribution intentionally submitted for inclusion in the work by you, shall be licensed as above, without any
additional terms or conditions.
<|MERGE_RESOLUTION|>--- conflicted
+++ resolved
@@ -1,188 +1,183 @@
-# Radon Ulzer - Firmware for Zumo32U4 <!-- omit in toc -->
-
-[![License](https://img.shields.io/badge/license-MIT-blue.svg)](http://choosealicense.com/licenses/mit/)
-[![Repo Status](https://www.repostatus.org/badges/latest/wip.svg)](https://www.repostatus.org/#wip)
-[![Release](https://img.shields.io/github/release/BlueAndi/RadonUlzer.svg)](https://github.com/BlueAndi/RadonUlzer/releases)
-[![Build Status](https://github.com/BlueAndi/RadonUlzer/actions/workflows/main.yml/badge.svg?branch=main)](https://github.com/BlueAndi/RadonUlzer/actions/workflows/main.yml)
-
-A robot as fast as the famous pod racer driven by Anakin Skywalker with the powerful engines from Radon Ulzer. :-)
-
-Several kind of exclusive applications are available:
-* Calib - Application used for motor speed calibration.
-* Convoy Leader - A line follower, providing information to the [DroidControlShip](https://github.com/BlueAndi/DroidControlShip) in a convoy leader role.
-* Line Follower - Just a line follower, using a PID controller.
-* Remote Control - The robot is remote controlled by e.g. the [DroidControlShip](https://github.com/BlueAndi/DroidControlShip) in a convoy follower role.
-* Sensor Fusion - The robot provides odometry and inertial data to the [DroidControlShip](https://github.com/BlueAndi/DroidControlShip), which calculates the sensor fusion based location information.
-
-## Table of content
-
-* [The robot](#the-robot)
-* [The simulation](#the-simulation)
-  * [Installation](#installation)
-  * [The Webots library](#the-webots-library)
-  * [Build](#build)
-  * [Preparation](#preparation)
-  * [Run](#run)
-    * [Run without Webots launcher](#run-without-webots-launcher)
-    * [Run with Webots launcher](#run-with-webots-launcher)
-    * [Run via terminal](#run-via-terminal)
-  * [Running the robot on track](#running-the-robot-on-track)
-  * [Communicate with the DroidControlShip](#communicate-with-the-droidcontrolship)
-* [The target](#the-target)
-  * [Build and flash procedure](#build-and-flash-procedure)
-* [The Applications](#the-applications)
-* [Documentation](#documentation)
-* [Used Libraries](#used-libraries)
-* [Issues, Ideas And Bugs](#issues-ideas-and-bugs)
-* [License](#license)
-* [Contribution](#contribution)
-
-# The robot
-The main target of the firmware is the Pololu Zumo32U4 robot (see https://www.pololu.com/category/129/zumo-robots-and-accessories) from Pololu.
-
-![deployment](http://www.plantuml.com/plantuml/proxy?cache=no&src=https://raw.githubusercontent.com/BlueAndi/RadonUlzer/master/doc/architecture/uml/PhysicalView/Deployment.plantuml)
-
-# The simulation
-The simulation is based on the open source robot simulator *Webots*. The application and the services are equal to the target firmware. Only the HAL is different in the simulation.
-
-* Website: https://cyberbotics.com/#cyberbotics
-* Github: https://github.com/cyberbotics/webots
-* Compatible webots versions:
-  * v2023a
-  * v2023b
-
-## Installation
-
-1. Install [Webots](https://cyberbotics.com).
-2. Setup for [external controllers](https://www.cyberbotics.com/doc/guide/running-extern-robot-controllers):
-    1. Set environment variable ```WEBOTS_HOME``` to installation directory of Webots.
-    2. Add to path:
-        * Linux: ```${WEBOTS_HOME}/lib/controller```
-        * Windows: ```%WEBOTS_HOME%\lib\controller```
-3. Install the native compiler toolchain:
-    * Linux: Install the gcc toolchain, depended on your distribution.
-    * Windows
-        * Install the [MSYS2](https://www.msys2.org) toolchain.
-        * Open MSYS2 shell.
-            * Update package database: ```pacman -Sy pacman```
-            * Install GCC: ```pacman -Sy mingw-w64-ucrt-x86_64-gcc```
-4. Ensure a current (>=3.9) Python3 version is installed on your machine.
-
-## The Webots library
-To adapt the HAL to the simulation, some sourcecode files from Webots are necessary. Currently there is no Webots library in the platformio registry available. Therefore a local library is created during the build. Ensure that that Webots is already installed, before you try to build it!
-
-The library creation is handled in the ```./scripts/create_webots_library.py``` script and runs automatically after building for the WebotsSim environment.
-
-## Build
-1. Start VSCode.
-2. PlatformIO project tasks --> &lt;APP-NAME&gt; --> General --> Build\
-    Example for **LineFollowerSim** application:\
-  ![Example](./doc/images/pio_build.jpg)
-
-For the simulation use only the applications with "Sim" as postfix, e.g. LineFollowerSim.
-
-## Preparation
-The preparation is shown with the line follower application as example. It expects that the **LineFollowerSim** is already built.
-
-1. Start the Webots simulation.
-2. File --> Open World
-3. Select ```./webots/worlds/LineFollowerTrack.wbt```.
-4. The loaded world should now look like this: ![webots_world](./doc/images/webots_world.jpg)
-5. The simulation waits now for the external controller, like the RadonUlzer.
-
-## Run
-There are 3 ways how to run now the application. Choose according to your needs.
-
-### Run without Webots launcher
-This can be choosen in case the simulation waits just for one robot.
-
-PlatformIO project tasks --> &lt;APP-NAME&gt; --> General --> Upload
-
-Example for **LineFollowerSim** application:
-
-![Example](./doc/images/pio_upload.jpg)
-
-### Run with Webots launcher
-Choose this one in case the simulation waits for more than one robot. Adapt the robot name in the _platformio.ini_.
-
-See (Single Simulation and Multiple Local Extern Robot Controllers)[https://cyberbotics.com/doc/guide/running-extern-robot-controllers?tab-os=windows#single-simulation-and-multiple-local-extern-robot-controllers] for details.
-
-PlatformIO project tasks --> &lt;APP-NAME&gt; --> Custom --> WebotsLauncher
-
-Example for **LineFollowerSim** application:
-
-![Example](./doc/images/pio_webots_launcher.jpg)
-
-### Run via terminal
-1. Open a command line (shell) and change to the folder with the built executable in ```.pio/build/LineFollowerSim```. This folder contains all necessary shared libraries as well.
-2. Start the executable.
-
-## Running the robot on track
-
-1. Click in the simulation on the display to focus the simulation.
-2. Now the keyboard keys a, b and c can be used to control the robot according to the implemented application logic.
-
-## Communicate with the DroidControlShip
-The communication with the DroidControlShip goes via a Webots serial connection, which is disabled by default.
-
-Use the -c flag to enable it with default channels (see _webots_robot_serial_rx_channel_ and _webots_robot_serial_tx_channel_ in [platformio.ini](./platformio.ini)). Note, this will disable the standard logging, because the serial communication uses the SerialMuxProt procotol for data interchange.
-```bash
-$ program.exe -c
-```
-
-For simplicity a Platformio project task was added, which enables the Webots serial connection as well.
-
-![Example](./doc/images/pio_webots_launcher_zumo_com_system.jpg)
-
-# The target
-
-## Build and flash procedure
-1. PlatformIO project tasks --> &lt;APP-NAME&gt; --> General --> Build
-    * For the target use only the applications with "Target" as postfix, e.g. LineFollowerTarget.
-2. Start the bootloader by triggering twice the reset button. The yellow led will start blinking for 10s. Note, after 10s the target will leave the bootloader!
-3. PlatformIO project tasks --> &lt;APP-NAME&gt; --> General --> Upload
-4. Ready.
-
-Example for the **LineFollowerTarget** application:
-
-![Example](./doc/images/pio_target_build_upload.jpg)
-
-# The Applications
-
-| Application | Description | Standalone | DroidControlShop Required | Webots World |
-| - | - | - | - | - |
-| Calib | Application used for motor speed calibration. | Yes | No | ./webots/worlds/LargeTrack.wbt  ./webots/worlds/LineFollowerTrack.wbt |
-| ConvoyLeader | A line follower, providing information to the [DroidControlShip](https://github.com/BlueAndi/DroidControlShip) in a convoy leader role. | No | Yes | ./webots/worlds/PlatoonTrack.wbt |
-| ConvoyFollower | Convoy follower, providing information to the [DroidControlShip](https://github.com/BlueAndi/DroidControlShip) to drive to its target. | No | Yes | ./webots/worlds/PlatoonTrack.wbt |
-| LineFollower | Just a line follower, using a PID controller. | Yes | No | ./webots/worlds/ETrack.wbt  ./webots/worlds/LargeTrack.wbt  ./webots/worlds/LineFollowerTrack.wbt |
-<<<<<<< HEAD
-| RemoteControl | The robot is remote controlled by e.g. the [DroidControlShip](https://github.com/BlueAndi/DroidControlShip) in a convoy follower role. | No | Yes | ./webots/world/zumo_with_com_system/* |
-| SensorFusion | The robot provides odometry and inertial data to the [DroidControlShip](https://github.com/BlueAndi/DroidControlShip), which calculates the sensor fusion based location information. | No | Yes | ./webots/worlds/SensorFustion.wbt |
-=======
-| RemoteControl | The robot is remote controlled by e.g. the [DroidControlShip](https://github.com/BlueAndi/DroidControlShip) in a convoy follower role. | No | Yes | Any |
-| SensorFusion | The robot provides odometry and inertial data to the [DroidControlShip](https://github.com/BlueAndi/DroidControlShip), which calculates the sensor fusion based location information. | No | Yes | ./webots/worlds/SensorFusionTrack.wbt |
->>>>>>> d73e2dad
-| Test | Only for testing purposes on native environment. | Yes | No | N/A |
-
-# Documentation
-
-* [SW Architecture](./doc/architecture/README.md)
-* [SW Configuration](./doc/configuration/README.md)
-
-# Used Libraries
-
-| Library                                                                 | Description                               | License |
-| ----------------------------------------------------------------------- | ----------------------------------------- | ------- |
-| [Zumo32U4 library](https://github.com/pololu/zumo-32u4-arduino-library) | Provides access to the Zumo32U4 hardware. | MIT     |
-| [SerialMuxProt](https://github.com/gabryelreyes/SerialMuxProt)          | Multiplexing Communication Protocol       | MIT     |
-
-# Issues, Ideas And Bugs
-If you have further ideas or you found some bugs, great! Create a [issue](https://github.com/BlueAndi/RadonUlzer/issues) or if you are able and willing to fix it by yourself, clone the repository and create a pull request.
-
-# License
-The whole source code is published under the [MIT license](http://choosealicense.com/licenses/mit/).
-Consider the different licenses of the used third party libraries too!
-
-# Contribution
-Unless you explicitly state otherwise, any contribution intentionally submitted for inclusion in the work by you, shall be licensed as above, without any
-additional terms or conditions.
+# Radon Ulzer - Firmware for Zumo32U4 <!-- omit in toc -->
+
+[![License](https://img.shields.io/badge/license-MIT-blue.svg)](http://choosealicense.com/licenses/mit/)
+[![Repo Status](https://www.repostatus.org/badges/latest/wip.svg)](https://www.repostatus.org/#wip)
+[![Release](https://img.shields.io/github/release/BlueAndi/RadonUlzer.svg)](https://github.com/BlueAndi/RadonUlzer/releases)
+[![Build Status](https://github.com/BlueAndi/RadonUlzer/actions/workflows/main.yml/badge.svg?branch=main)](https://github.com/BlueAndi/RadonUlzer/actions/workflows/main.yml)
+
+A robot as fast as the famous pod racer driven by Anakin Skywalker with the powerful engines from Radon Ulzer. :-)
+
+Several kind of exclusive applications are available:
+* Calib - Application used for motor speed calibration.
+* Convoy Leader - A line follower, providing information to the [DroidControlShip](https://github.com/BlueAndi/DroidControlShip) in a convoy leader role.
+* Line Follower - Just a line follower, using a PID controller.
+* Remote Control - The robot is remote controlled by e.g. the [DroidControlShip](https://github.com/BlueAndi/DroidControlShip) in a convoy follower role.
+* Sensor Fusion - The robot provides odometry and inertial data to the [DroidControlShip](https://github.com/BlueAndi/DroidControlShip), which calculates the sensor fusion based location information.
+
+## Table of content
+
+* [The robot](#the-robot)
+* [The simulation](#the-simulation)
+  * [Installation](#installation)
+  * [The Webots library](#the-webots-library)
+  * [Build](#build)
+  * [Preparation](#preparation)
+  * [Run](#run)
+    * [Run without Webots launcher](#run-without-webots-launcher)
+    * [Run with Webots launcher](#run-with-webots-launcher)
+    * [Run via terminal](#run-via-terminal)
+  * [Running the robot on track](#running-the-robot-on-track)
+  * [Communicate with the DroidControlShip](#communicate-with-the-droidcontrolship)
+* [The target](#the-target)
+  * [Build and flash procedure](#build-and-flash-procedure)
+* [The Applications](#the-applications)
+* [Documentation](#documentation)
+* [Used Libraries](#used-libraries)
+* [Issues, Ideas And Bugs](#issues-ideas-and-bugs)
+* [License](#license)
+* [Contribution](#contribution)
+
+# The robot
+The main target of the firmware is the Pololu Zumo32U4 robot (see https://www.pololu.com/category/129/zumo-robots-and-accessories) from Pololu.
+
+![deployment](http://www.plantuml.com/plantuml/proxy?cache=no&src=https://raw.githubusercontent.com/BlueAndi/RadonUlzer/master/doc/architecture/uml/PhysicalView/Deployment.plantuml)
+
+# The simulation
+The simulation is based on the open source robot simulator *Webots*. The application and the services are equal to the target firmware. Only the HAL is different in the simulation.
+
+* Website: https://cyberbotics.com/#cyberbotics
+* Github: https://github.com/cyberbotics/webots
+* Compatible webots versions:
+  * v2023a
+  * v2023b
+
+## Installation
+
+1. Install [Webots](https://cyberbotics.com).
+2. Setup for [external controllers](https://www.cyberbotics.com/doc/guide/running-extern-robot-controllers):
+    1. Set environment variable ```WEBOTS_HOME``` to installation directory of Webots.
+    2. Add to path:
+        * Linux: ```${WEBOTS_HOME}/lib/controller```
+        * Windows: ```%WEBOTS_HOME%\lib\controller```
+3. Install the native compiler toolchain:
+    * Linux: Install the gcc toolchain, depended on your distribution.
+    * Windows
+        * Install the [MSYS2](https://www.msys2.org) toolchain.
+        * Open MSYS2 shell.
+            * Update package database: ```pacman -Sy pacman```
+            * Install GCC: ```pacman -Sy mingw-w64-ucrt-x86_64-gcc```
+4. Ensure a current (>=3.9) Python3 version is installed on your machine.
+
+## The Webots library
+To adapt the HAL to the simulation, some sourcecode files from Webots are necessary. Currently there is no Webots library in the platformio registry available. Therefore a local library is created during the build. Ensure that that Webots is already installed, before you try to build it!
+
+The library creation is handled in the ```./scripts/create_webots_library.py``` script and runs automatically after building for the WebotsSim environment.
+
+## Build
+1. Start VSCode.
+2. PlatformIO project tasks --> &lt;APP-NAME&gt; --> General --> Build\
+    Example for **LineFollowerSim** application:\
+  ![Example](./doc/images/pio_build.jpg)
+
+For the simulation use only the applications with "Sim" as postfix, e.g. LineFollowerSim.
+
+## Preparation
+The preparation is shown with the line follower application as example. It expects that the **LineFollowerSim** is already built.
+
+1. Start the Webots simulation.
+2. File --> Open World
+3. Select ```./webots/worlds/LineFollowerTrack.wbt```.
+4. The loaded world should now look like this: ![webots_world](./doc/images/webots_world.jpg)
+5. The simulation waits now for the external controller, like the RadonUlzer.
+
+## Run
+There are 3 ways how to run now the application. Choose according to your needs.
+
+### Run without Webots launcher
+This can be choosen in case the simulation waits just for one robot.
+
+PlatformIO project tasks --> &lt;APP-NAME&gt; --> General --> Upload
+
+Example for **LineFollowerSim** application:
+
+![Example](./doc/images/pio_upload.jpg)
+
+### Run with Webots launcher
+Choose this one in case the simulation waits for more than one robot. Adapt the robot name in the _platformio.ini_.
+
+See (Single Simulation and Multiple Local Extern Robot Controllers)[https://cyberbotics.com/doc/guide/running-extern-robot-controllers?tab-os=windows#single-simulation-and-multiple-local-extern-robot-controllers] for details.
+
+PlatformIO project tasks --> &lt;APP-NAME&gt; --> Custom --> WebotsLauncher
+
+Example for **LineFollowerSim** application:
+
+![Example](./doc/images/pio_webots_launcher.jpg)
+
+### Run via terminal
+1. Open a command line (shell) and change to the folder with the built executable in ```.pio/build/LineFollowerSim```. This folder contains all necessary shared libraries as well.
+2. Start the executable.
+
+## Running the robot on track
+
+1. Click in the simulation on the display to focus the simulation.
+2. Now the keyboard keys a, b and c can be used to control the robot according to the implemented application logic.
+
+## Communicate with the DroidControlShip
+The communication with the DroidControlShip goes via a Webots serial connection, which is disabled by default.
+
+Use the -c flag to enable it with default channels (see _webots_robot_serial_rx_channel_ and _webots_robot_serial_tx_channel_ in [platformio.ini](./platformio.ini)). Note, this will disable the standard logging, because the serial communication uses the SerialMuxProt procotol for data interchange.
+```bash
+$ program.exe -c
+```
+
+For simplicity a Platformio project task was added, which enables the Webots serial connection as well.
+
+![Example](./doc/images/pio_webots_launcher_zumo_com_system.jpg)
+
+# The target
+
+## Build and flash procedure
+1. PlatformIO project tasks --> &lt;APP-NAME&gt; --> General --> Build
+    * For the target use only the applications with "Target" as postfix, e.g. LineFollowerTarget.
+2. Start the bootloader by triggering twice the reset button. The yellow led will start blinking for 10s. Note, after 10s the target will leave the bootloader!
+3. PlatformIO project tasks --> &lt;APP-NAME&gt; --> General --> Upload
+4. Ready.
+
+Example for the **LineFollowerTarget** application:
+
+![Example](./doc/images/pio_target_build_upload.jpg)
+
+# The Applications
+
+| Application | Description | Standalone | DroidControlShop Required | Webots World |
+| - | - | - | - | - |
+| Calib | Application used for motor speed calibration. | Yes | No | ./webots/worlds/LargeTrack.wbt  ./webots/worlds/LineFollowerTrack.wbt |
+| ConvoyLeader | A line follower, providing information to the [DroidControlShip](https://github.com/BlueAndi/DroidControlShip) in a convoy leader role. | No | Yes | ./webots/worlds/PlatoonTrack.wbt |
+| ConvoyFollower | Convoy follower, providing information to the [DroidControlShip](https://github.com/BlueAndi/DroidControlShip) to drive to its target. | No | Yes | ./webots/worlds/PlatoonTrack.wbt |
+| LineFollower | Just a line follower, using a PID controller. | Yes | No | ./webots/worlds/ETrack.wbt  ./webots/worlds/LargeTrack.wbt  ./webots/worlds/LineFollowerTrack.wbt |
+| RemoteControl | The robot is remote controlled by e.g. the [DroidControlShip](https://github.com/BlueAndi/DroidControlShip) in a convoy follower role. | No | Yes | ./webots/world/zumo_with_com_system/* |
+| SensorFusion | The robot provides odometry and inertial data to the [DroidControlShip](https://github.com/BlueAndi/DroidControlShip), which calculates the sensor fusion based location information. | No | Yes | ./webots/worlds/SensorFusionTrack.wbt |
+| Test | Only for testing purposes on native environment. | Yes | No | N/A |
+
+# Documentation
+
+* [SW Architecture](./doc/architecture/README.md)
+* [SW Configuration](./doc/configuration/README.md)
+
+# Used Libraries
+
+| Library                                                                 | Description                               | License |
+| ----------------------------------------------------------------------- | ----------------------------------------- | ------- |
+| [Zumo32U4 library](https://github.com/pololu/zumo-32u4-arduino-library) | Provides access to the Zumo32U4 hardware. | MIT     |
+| [SerialMuxProt](https://github.com/gabryelreyes/SerialMuxProt)          | Multiplexing Communication Protocol       | MIT     |
+
+# Issues, Ideas And Bugs
+If you have further ideas or you found some bugs, great! Create a [issue](https://github.com/BlueAndi/RadonUlzer/issues) or if you are able and willing to fix it by yourself, clone the repository and create a pull request.
+
+# License
+The whole source code is published under the [MIT license](http://choosealicense.com/licenses/mit/).
+Consider the different licenses of the used third party libraries too!
+
+# Contribution
+Unless you explicitly state otherwise, any contribution intentionally submitted for inclusion in the work by you, shall be licensed as above, without any
+additional terms or conditions.