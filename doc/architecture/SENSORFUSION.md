--- conflicted
+++ resolved
@@ -1,95 +1,84 @@
-# Radon Ulzer - SENSORFUSION <!-- omit in toc -->
-
-* [General](#general)
-  * [SerialMuxProt Channels](#serialmuxprot-channels)
-<<<<<<< HEAD
-    * [Tx channel "LINE\_SENS"](#tx-channel-sensor_data)
-    * [Tx channel "END\_LINE"](#tx-channel-end_line)
-=======
-    * [Tx channel "SENSOR\_DATA"](#tx-channel-sensor_data)
->>>>>>> 27366090
-* [SW Architecture](#sw-architecture)
-  * [Logical View](#logical-view)
-    * [Application](#application)
-    * [HAL](#hal)
-<<<<<<< HEAD
-  * [Process View](#process-view)
-=======
->>>>>>> 27366090
-* [Abbreviations](#abbreviations)
-* [Issues, Ideas And Bugs](#issues-ideas-and-bugs)
-* [License](#license)
-* [Contribution](#contribution)
-
-# General
-
-The robot sends sensor data (Odometry data and IMU data) via SerialMuxProt. 
-
-On target the physical communication uses the serial.
-
-On simulation the physical communication uses a socket connection.
-
-## SerialMuxProt Channels
-<<<<<<< HEAD
-All channels are defined in the file [SerialMuxChannels.h](https://github.com/BlueAndi/RadonUlzer/blob/SensorFusion/ArchitectureUpdate/lib/APPSensorFusion/SerialMuxChannels.h)
-=======
-TODO
->>>>>>> 27366090
-
-### Tx channel "SENSOR_DATA"
-This channel is used to send raw sensor data used for Sensor Fusion on the ZumoComSystem.
-
-* The datatypes can be found in SerialMuxChannel.h.
-* Order:
-  * Acceleration in X (raw sensor value in digits)
-  * Acceleration in Y (raw sensor value in digits)
-  * turnRateZ around Z (raw sensor value in digits)
-  * Magnetometer value in X (raw sensor value in digits)
-  * Magnetometer value in Y (raw sensor value in digits)
-  * Angle calculated by Odometry (in mrad)
-  * Position in X calculated by Odometry (in mm)
-  * Position in Y calculated by Odometry (in mm)
-* Endianess: Big endian
-
-### Tx channel "END_LINE"
-This channel is used to send a flag to signal that a new End Line has been detected. This is used for testing purposes. 
-The only content that is sent is a boolean variable with the value true. 
-
-# SW Architecture
-The following part contains the specific details of the SensorFusion application.
-
-## Logical View
-
-### Application
-The application uses the same [State Machine](https://github.com/BlueAndi/RadonUlzer/blob/main/doc/architecture/LINEFOLLOWER.md) as the Line Follower Application.
-
-### HAL
-Some changes have been made to the HAL.
-![HALSensorFusion](http://www.plantuml.com/plantuml/proxy?cache=no&src=https://raw.githubusercontent.com/BlueAndi/RadonUlzer/main/doc/architecture/uml/LogicalView/SensorFusion/HAL_SensorFusion.puml)
-
-
-ButtonB, ButtonC, the ProximitySensor and the Buzzer have been removed. 
-An IMU has been added:
-![HALIMU](http://www.plantuml.com/plantuml/proxy?cache=no&src=https://raw.githubusercontent.com/BlueAndi/RadonUlzer/main/doc/architecture/uml/LogicalView/SensorFusion/HAL_IMU.puml)
-
-## Process View
-Compared to the System States of the [Linefollower Application](https://github.com/BlueAndi/RadonUlzer/blob/main/doc/architecture/LINEFOLLOWER.md), the only change that has been made is that the detection of an end line does not trigger a change of state from DrivingState to ReadyState. This is done for testing purposes.  
-![processView](http://www.plantuml.com/plantuml/proxy?cache=no&src=https://raw.githubusercontent.com/BlueAndi/RadonUlzer/main/doc/architecture/uml/ProcessView/SensorFusion/SystemStates.puml)
-
-# Abbreviations
-
-| Abbreviation | Description |
-| - | - |
-| HAL | Hardware Abstraction Layer |
-| IMU | Inertial Measurement Unit |
-
-# Issues, Ideas And Bugs
-If you have further ideas or you found some bugs, great! Create a [issue](https://github.com/BlueAndi/RadonUlzer/issues) or if you are able and willing to fix it by yourself, clone the repository and create a pull request.
-
-# License
-The whole source code is published under the [MIT license](http://choosealicense.com/licenses/mit/).
-Consider the different licenses of the used third party libraries too!
-
-# Contribution
-Unless you explicitly state otherwise, any contribution intentionally submitted for inclusion in the work by you, shall be licensed as above, without any
-additional terms or conditions.
+# Radon Ulzer - SENSORFUSION <!-- omit in toc -->
+
+* [General](#general)
+  * [SerialMuxProt Channels](#serialmuxprot-channels)
+    * [Tx channel "SENSOR\_DATA"](#tx-channel-sensor_data)
+    * [Tx channel "END\_LINE"](#tx-channel-end_line)
+* [SW Architecture](#sw-architecture)
+  * [Logical View](#logical-view)
+    * [Application](#application)
+    * [HAL](#hal)
+  * [Process View](#process-view)
+* [Abbreviations](#abbreviations)
+* [Issues, Ideas And Bugs](#issues-ideas-and-bugs)
+* [License](#license)
+* [Contribution](#contribution)
+
+# General
+
+The robot sends sensor data (Odometry data and IMU data) via SerialMuxProt. 
+
+On target the physical communication uses the serial.
+
+On simulation the physical communication uses a socket connection.
+
+## SerialMuxProt Channels
+All channels are defined in the file [SerialMuxChannels.h](https://github.com/BlueAndi/RadonUlzer/blob/SensorFusion/ArchitectureUpdate/lib/APPSensorFusion/SerialMuxChannels.h)
+
+### Tx channel "SENSOR_DATA"
+This channel is used to send raw sensor data used for Sensor Fusion on the ZumoComSystem.
+
+* The datatypes can be found in SerialMuxChannel.h.
+* Order:
+  * Acceleration in X (raw sensor value in digits)
+  * Acceleration in Y (raw sensor value in digits)
+  * turnRateZ around Z (raw sensor value in digits)
+  * Magnetometer value in X (raw sensor value in digits)
+  * Magnetometer value in Y (raw sensor value in digits)
+  * Angle calculated by Odometry (in mrad)
+  * Position in X calculated by Odometry (in mm)
+  * Position in Y calculated by Odometry (in mm)
+* Endianess: Big endian
+
+### Tx channel "END_LINE"
+This channel is used to send a flag to signal that a new End Line has been detected. This is used for testing purposes. 
+The only content that is sent is a boolean variable with the value true. 
+
+# SW Architecture
+The following part contains the specific details of the SensorFusion application.
+
+## Logical View
+
+### Application
+The application uses the same [State Machine](https://github.com/BlueAndi/RadonUlzer/blob/main/doc/architecture/LINEFOLLOWER.md) as the Line Follower Application.
+
+### HAL
+Some changes have been made to the HAL.
+![HALSensorFusion](http://www.plantuml.com/plantuml/proxy?cache=no&src=https://raw.githubusercontent.com/BlueAndi/RadonUlzer/main/doc/architecture/uml/LogicalView/SensorFusion/HAL_SensorFusion.puml)
+
+
+ButtonB, ButtonC, the ProximitySensor and the Buzzer have been removed. 
+An IMU has been added:
+![HALIMU](http://www.plantuml.com/plantuml/proxy?cache=no&src=https://raw.githubusercontent.com/BlueAndi/RadonUlzer/main/doc/architecture/uml/LogicalView/SensorFusion/HAL_IMU.puml)
+
+## Process View
+Compared to the System States of the [Linefollower Application](https://github.com/BlueAndi/RadonUlzer/blob/main/doc/architecture/LINEFOLLOWER.md), the only change that has been made is that the detection of an end line does not trigger a change of state from DrivingState to ReadyState. This is done for testing purposes.  
+![processView](http://www.plantuml.com/plantuml/proxy?cache=no&src=https://raw.githubusercontent.com/BlueAndi/RadonUlzer/main/doc/architecture/uml/ProcessView/SensorFusion/SystemStates.puml)
+
+# Abbreviations
+
+| Abbreviation | Description |
+| - | - |
+| HAL | Hardware Abstraction Layer |
+| IMU | Inertial Measurement Unit |
+
+# Issues, Ideas And Bugs
+If you have further ideas or you found some bugs, great! Create a [issue](https://github.com/BlueAndi/RadonUlzer/issues) or if you are able and willing to fix it by yourself, clone the repository and create a pull request.
+
+# License
+The whole source code is published under the [MIT license](http://choosealicense.com/licenses/mit/).
+Consider the different licenses of the used third party libraries too!
+
+# Contribution
+Unless you explicitly state otherwise, any contribution intentionally submitted for inclusion in the work by you, shall be licensed as above, without any
+additional terms or conditions.