--- conflicted
+++ resolved
@@ -1,114 +1,80 @@
-/* MIT License
- *
- * Copyright (c) 2023 Andreas Merkle <web@blue-andi.de>
- *
- * Permission is hereby granted, free of charge, to any person obtaining a copy
- * of this software and associated documentation files (the "Software"), to deal
- * in the Software without restriction, including without limitation the rights
- * to use, copy, modify, merge, publish, distribute, sublicense, and/or sell
- * copies of the Software, and to permit persons to whom the Software is
- * furnished to do so, subject to the following conditions:
- *
- * The above copyright notice and this permission notice shall be included in all
- * copies or substantial portions of the Software.
- *
- * THE SOFTWARE IS PROVIDED "AS IS", WITHOUT WARRANTY OF ANY KIND, EXPRESS OR
- * IMPLIED, INCLUDING BUT NOT LIMITED TO THE WARRANTIES OF MERCHANTABILITY,
- * FITNESS FOR A PARTICULAR PURPOSE AND NONINFRINGEMENT. IN NO EVENT SHALL THE
- * AUTHORS OR COPYRIGHT HOLDERS BE LIABLE FOR ANY CLAIM, DAMAGES OR OTHER
- * LIABILITY, WHETHER IN AN ACTION OF CONTRACT, TORT OR OTHERWISE, ARISING FROM,
- * OUT OF OR IN CONNECTION WITH THE SOFTWARE OR THE USE OR OTHER DEALINGS IN THE
- * SOFTWARE.
- */
-
-/*******************************************************************************
-    DESCRIPTION
-*******************************************************************************/
-/**
- * @brief  Main entry point
- * @author Andreas Merkle <web@blue-andi.de>
- */
-
-/******************************************************************************
- * Includes
- *****************************************************************************/
-<<<<<<< HEAD
-#include <Arduino.h>
-#include "StateMachine.h"
-#include "StartupState.h"
-#include <Board.h>
-#include <Mileage.h>
-#include <Logging.h>
-#include <LogSinkPrinter.h>
-=======
-#include <App.h>
->>>>>>> 1f7facc0
-
-/******************************************************************************
- * Macros
- *****************************************************************************/
-
-#ifndef CONFIG_LOG_SEVERITY
-#define CONFIG_LOG_SEVERITY     (Logging::LOG_LEVEL_INFO)
-#endif /* CONFIG_LOG_SEVERITY */
-
-/******************************************************************************
- * Types and Classes
- *****************************************************************************/
-
-/******************************************************************************
- * Prototypes
- *****************************************************************************/
-
-/******************************************************************************
- * Variables
- *****************************************************************************/
-
-/** The main application. */
-static App gApplication;
-
-/** Serial log sink */
-static LogSinkPrinter   gLogSinkSerial("Serial", &Serial);
-
-/******************************************************************************
- * External functions
- *****************************************************************************/
-
-/**
- * Initialize the system.
- * This function is called once during startup.
- */
-void setup() // cppcheck-suppress unusedFunction
-{
-<<<<<<< HEAD
-    Board::getInstance().init();
-    Serial.begin(115200);
-
-    /* Register serial log sink and select it per default. */
-    if (true == Logging::getInstance().registerSink(&gLogSinkSerial))
-    {
-        Logging::getInstance().selectSink("Serial");
-    }
-    
-    Logging::getInstance().setLogLevel(CONFIG_LOG_SEVERITY);
-
-    LOG_INFO("Logger Initialized");
-
-    gSystemStateMachine.setState(&StartupState::getInstance());
-=======
-    gApplication.setup();
->>>>>>> 1f7facc0
-}
-
-/**
- * Main program loop.
- * This function is called cyclic.
- */
-void loop() // cppcheck-suppress unusedFunction
-{
-    gApplication.loop();
-}
-
-/******************************************************************************
- * Local functions
- *****************************************************************************/
+/* MIT License
+ *
+ * Copyright (c) 2023 Andreas Merkle <web@blue-andi.de>
+ *
+ * Permission is hereby granted, free of charge, to any person obtaining a copy
+ * of this software and associated documentation files (the "Software"), to deal
+ * in the Software without restriction, including without limitation the rights
+ * to use, copy, modify, merge, publish, distribute, sublicense, and/or sell
+ * copies of the Software, and to permit persons to whom the Software is
+ * furnished to do so, subject to the following conditions:
+ *
+ * The above copyright notice and this permission notice shall be included in all
+ * copies or substantial portions of the Software.
+ *
+ * THE SOFTWARE IS PROVIDED "AS IS", WITHOUT WARRANTY OF ANY KIND, EXPRESS OR
+ * IMPLIED, INCLUDING BUT NOT LIMITED TO THE WARRANTIES OF MERCHANTABILITY,
+ * FITNESS FOR A PARTICULAR PURPOSE AND NONINFRINGEMENT. IN NO EVENT SHALL THE
+ * AUTHORS OR COPYRIGHT HOLDERS BE LIABLE FOR ANY CLAIM, DAMAGES OR OTHER
+ * LIABILITY, WHETHER IN AN ACTION OF CONTRACT, TORT OR OTHERWISE, ARISING FROM,
+ * OUT OF OR IN CONNECTION WITH THE SOFTWARE OR THE USE OR OTHER DEALINGS IN THE
+ * SOFTWARE.
+ */
+
+/*******************************************************************************
+    DESCRIPTION
+*******************************************************************************/
+/**
+ * @brief  Main entry point
+ * @author Andreas Merkle <web@blue-andi.de>
+ */
+
+/******************************************************************************
+ * Includes
+ *****************************************************************************/
+#include <App.h>
+
+/******************************************************************************
+ * Macros
+ *****************************************************************************/
+
+/******************************************************************************
+ * Types and Classes
+ *****************************************************************************/
+
+/******************************************************************************
+ * Prototypes
+ *****************************************************************************/
+
+/******************************************************************************
+ * Variables
+ *****************************************************************************/
+
+/** The main application. */
+static App gApplication;
+
+/******************************************************************************
+ * External functions
+ *****************************************************************************/
+
+/**
+ * Initialize the system.
+ * This function is called once during startup.
+ */
+void setup() // cppcheck-suppress unusedFunction
+{
+    gApplication.setup();
+}
+
+/**
+ * Main program loop.
+ * This function is called cyclic.
+ */
+void loop() // cppcheck-suppress unusedFunction
+{
+    gApplication.loop();
+}
+
+/******************************************************************************
+ * Local functions
+ *****************************************************************************/